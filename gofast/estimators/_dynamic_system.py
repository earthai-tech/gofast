--- conflicted
+++ resolved
@@ -793,14 +793,10 @@
             X_batch = X_train_shuffled[start:end]
             y_batch = y_train_shuffled[start:end]
             
-<<<<<<< HEAD
-            if self.verbose > 0:
-=======
             if len(X_batch)==0: # No samples detected 
                 break 
-            
-            if self.verbose > 2:
->>>>>>> 3486a910
+        
+            if self.verbose > 0:
                 # Print batch details if verbosity level is high
                 msg =f"Batch {batch_idx + 1}/{n_batches}:"
                 print(msg)
