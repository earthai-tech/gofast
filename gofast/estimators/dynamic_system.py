--- conflicted
+++ resolved
@@ -1071,166 +1071,6 @@
         
         return y
 
-<<<<<<< HEAD
-# import numpy as np
-# import psutil
-
-# class HammersteinWeinerRegressor:
-#     # Existing code and initialization...
-
-#     def _compute_loss(self, y_true: np.ndarray, y_pred: np.ndarray) -> float:
-#         if self.verbose > 0:
-#             print(f"Computing loss using {self.loss} loss function.")
-
-#         # Convert data to float32 to reduce memory usage
-#         y_true = y_true.astype(np.float32)
-#         y_pred = y_pred.astype(np.float32)
-
-#         # Smartly select batch size
-#         batch_size = self._get_batch_size(y_true, y_pred)
-
-#         # Compute loss in batches
-#         loss = self._compute_loss_in_batches(y_true, y_pred, batch_size)
-
-#         if self.verbose > 0:
-#             print(f"Computed loss: {loss}")
-
-#         return loss
-
-#     def _compute_loss_in_batches(self, y_true, y_pred, batch_size):
-#         n_samples = y_true.shape[0]
-
-#         if self.loss == "mse":
-#             total_error = 0.0
-#             for y_true_batch, y_pred_batch in self._batch_generator(y_true, y_pred, batch_size):
-#                 residual_batch = y_true_batch - y_pred_batch
-#                 total_error += np.sum(residual_batch ** 2)
-#             loss = total_error / n_samples
-
-#         elif self.loss == "mae":
-#             total_error = 0.0
-#             for y_true_batch, y_pred_batch in self._batch_generator(y_true, y_pred, batch_size):
-#                 residual_batch = y_true_batch - y_pred_batch
-#                 total_error += np.sum(np.abs(residual_batch))
-#             loss = total_error / n_samples
-
-#         elif self.loss == "huber":
-#             total_loss = 0.0
-#             delta = self.delta
-#             for y_true_batch, y_pred_batch in self._batch_generator(y_true, y_pred, batch_size):
-#                 residual_batch = y_true_batch - y_pred_batch
-#                 abs_residual = np.abs(residual_batch)
-#                 squared_loss = 0.5 * residual_batch ** 2
-#                 linear_loss = delta * (abs_residual - 0.5 * delta)
-#                 huber_loss_batch = np.where(
-#                     abs_residual <= delta,
-#                     squared_loss,
-#                     linear_loss
-#                 )
-#                 total_loss += np.sum(huber_loss_batch)
-#             loss = total_loss / n_samples
-
-#         elif self.loss == "time_weighted_mse":
-#             weights = self._compute_time_weights(n_samples).astype(np.float32)
-#             total_weighted_error = 0.0
-#             total_weight = 0.0
-#             for (y_true_batch, y_pred_batch, weights_batch) in self._batch_generator(y_true, y_pred, weights, batch_size):
-#                 residual_batch = y_true_batch - y_pred_batch
-#                 weighted_error_batch = weights_batch * residual_batch ** 2
-#                 total_weighted_error += np.sum(weighted_error_batch)
-#                 total_weight += np.sum(weights_batch)
-#             loss = total_weighted_error / total_weight
-
-#         else:
-#             raise ValueError(f"Unsupported loss function: {self.loss}")
-
-#         return loss
-
-#     def _batch_generator(self, *arrays, batch_size):
-#         n_samples = arrays[0].shape[0]
-#         for start_idx in range(0, n_samples, batch_size):
-#             end_idx = min(start_idx + batch_size, n_samples)
-#             yield tuple(arr[start_idx:end_idx] for arr in arrays)
-
-#     def _compute_time_weights(self, n: int) -> np.ndarray:
-#         if self.verbose > 0:
-#             print(f"Computing time weights using {self.time_weighting} method.")
-
-#         n = int(n)
-
-#         if self.time_weighting == "linear":
-#             weights = np.linspace(0.1, 1.0, n, dtype=np.float32)
-#         elif self.time_weighting == "exponential":
-#             weights = np.exp(np.linspace(0, 1, n, dtype=np.float32)) - 1
-#             weights /= weights.max()
-#         elif self.time_weighting == "inverse":
-#             weights = 1 / np.arange(1, n + 1, dtype=np.float32)
-#             weights /= weights.max()
-#         else:
-#             weights = np.ones(n, dtype=np.float32)
-
-#         if self.verbose > 0:
-#             print(f"Time weights: {weights}")
-
-#         return weights
-
-#     def _get_batch_size(self, *arrays):
-#         """
-#         Determine an optimal batch size based on available memory.
-#         """
-#         # Get available system memory
-#         available_memory = psutil.virtual_memory().available
-
-#         # Estimate the size of one sample across all arrays
-#         sample_size = sum(arr.strides[0] for arr in arrays)
-#         n_samples = arrays[0].shape[0]
-
-#         # Use up to 10% of available memory
-#         max_memory_usage = available_memory * 0.1
-
-#         # Compute batch size
-#         batch_size = int(max_memory_usage // sample_size)
-#         batch_size = max(1, min(batch_size, n_samples))
-
-#         return batch_size
-
-#     def predict(self, X):
-#         X = X.astype(np.float32)
-#         n_samples = X.shape[0]
-#         batch_size = self._get_batch_size(X)
-
-#         y_pred = []
-#         for X_batch in self._batch_generator(X, batch_size=batch_size):
-#             X_lagged_batch = self._transform_input(X_batch)
-#             y_linear_batch = self.linear_model_.predict(X_lagged_batch)
-#             y_nonlinear_batch = self._apply_nonlinear_output(y_linear_batch)
-#             y_pred.append(y_nonlinear_batch)
-
-#         y_pred = np.concatenate(y_pred, axis=0)
-
-#         return y_pred
-
-#     def fit(self, X, y):
-#         X = X.astype(np.float32)
-#         y = y.astype(np.float32)
-
-#         # Existing preprocessing and fitting code...
-
-#         # Compute initial loss using batch processing
-#         y_pred_initial = self.predict(X)
-#         self.initial_loss_ = self._compute_loss(y, y_pred_initial)
-
-#         if self.verbose > 0:
-#             print(f"Initial loss: {self.initial_loss_}")
-#             print("Fit method completed.")
-
-#         return self
-
-#     # Implement other necessary methods...
-
-=======
->>>>>>> d2c20c6c
-
 class HammersteinWienerClassifier(BaseHammersteinWiener, ClassifierMixin):
     """
     Hammerstein-Wiener Classifier.
@@ -1947,9 +1787,7 @@
             )
         
         return step_metrics, epoch_metrics
-<<<<<<< HEAD
- 
-=======
+
 
     def predict_proba(
         self,
@@ -2147,4 +1985,3 @@
             print(f"Computed loss: {loss}")
 
         return loss
->>>>>>> d2c20c6c
