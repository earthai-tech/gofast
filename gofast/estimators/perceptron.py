# -*- coding: utf-8 -*-
#   License: BSD-3-Clause
#   Author: LKouadio <etanoyau@gmail.com>

"""
:mod:`~gofast.estimators.perceptron` contains a collection of estimators
implementing various machine learning algorithms based on perceptron and 
gradient descent techniques. The implementations are designed to provide 
robust and flexible models for both classification and regression tasks. 
"""

from __future__ import annotations 
import numpy as np
from tqdm import tqdm

from sklearn.base import BaseEstimator, ClassifierMixin, RegressorMixin
<<<<<<< HEAD
from sklearn.preprocessing import LabelBinarizer
=======
from sklearn.preprocessing import LabelBinarizer 
>>>>>>> 2afac52b
from sklearn.metrics import accuracy_score, r2_score
try:from sklearn.utils import type_of_target
except: from ..tools.coreutils import type_of_target 

from .._gofastlog import  gofastlog
from ..tools.validator import check_X_y, check_array 
from ..tools.validator import check_is_fitted
from ._base import FuzzyNeuralNetBase, NeuroFuzzyBase
from ._base import GradientDescentBase 

_logger = gofastlog().get_gofast_logger(__name__)

__all__=[
    "Perceptron", 
    "GradientDescentClassifier",
    "GradientDescentRegressor", 
    "NeuroFuzzyRegressor", 
    "NeuroFuzzyClassifier", 
    "FuzzyNeuralNetClassifier", 
    "FuzzyNeuralNetRegressor", 
    ]

class Perceptron(BaseEstimator, RegressorMixin, ClassifierMixin):
    """
    Perceptron model for both regression and classification tasks.

    This class implements a perceptron model capable of handling regression, 
    binary classification, and multi-class classification problems. The 
    perceptron is based on the MCP (McCulloch-Pitts) neuron model and follows 
    the perceptron learning rule as proposed by Rosenblatt.

    The update rule for the perceptron can be formalized as follows:
    For each training example :math:`x^{(i)}` with target :math:`y^{(i)}` and
    prediction :math:`\hat{y}^{(i)}`, the weights are updated as:

    .. math::
        w := w + \eta0 (y^{(i)} - \hat{y}^{(i)}) x^{(i)}

    where :math:`\eta0` is the learning rate, :math:`w` is the weight vector, and
    :math:`x^{(i)}` is the feature vector of the :math:`i`-th example. The update
    occurs if the prediction :math:`\hat{y}^{(i)}` is incorrect, thereby gradually
    moving the decision boundary towards an optimal position.

    Parameters
    ----------
    eta0 : float, default=0.01
        The learning rate, a value between 0.0 and 1.0. It controls the
        magnitude of weight updates and hence the speed of convergence.

    max_iter : int, default=50
        The number of passes over the training data (also known as epochs).
        It determines how many times the algorithm iterates through the entire
        dataset.

    tol : float, default=1e-4
        The tolerance for stopping criteria. If the number of updates is 
        less than or equal to `tol`, the training stops early.

    early_stopping : bool, default=False
        Whether to use early stopping to terminate training when the 
        validation score is not improving.

    validation_fraction : float, default=0.1
        The proportion of training data to set aside as validation set for 
        early stopping. It is used only if `early_stopping` is set to `True`.

    n_iter_no_change : int, default=5
        Maximum number of epochs to not meet `tol` improvement.
        
    problem : {'auto', 'regression', 'classification'}, default='auto'
        Specifies the problem type. If 'auto', the problem type will be 
        detected based on the target values.
        
    random_state : int, default=None
        Seed for the random number generator for weight initialization. A
        consistent `random_state` ensures reproducibility of results.
        
    verbose : bool, default=False
        Whether to print progress messages to stdout.

    Attributes
    ----------
    weights_ : ndarray of shape (n_features + 1, n_outputs)
        Weights after fitting the model. Each weight corresponds to a feature.

    errors_ : list of int
        The number of misclassifications (updates) in each epoch. It can be
        used to evaluate the performance of the classifier over iterations.

    Notes
    -----
    The perceptron algorithm does not converge if the data is not linearly
    separable. In such cases, the number of iterations (`max_iter`) controls 
    the termination of the algorithm.

    This implementation initializes the weights to small random numbers for
    better convergence behavior.

    The `predict_proba` method is only available for classification problems. 
    It raises a `ValueError` if called for regression problems.

    Examples
    --------
    >>> from gofast.estimators.perceptron import Perceptron
    >>> from sklearn.datasets import load_iris
    >>> from sklearn.model_selection import train_test_split
    >>> from sklearn.preprocessing import StandardScaler

    # Load data
    >>> X, y = load_iris(return_X_y=True)
    >>> X_train, X_test, y_train, y_test = train_test_split(
    ...     X, y, test_size=0.3, random_state=42)

    # Standardize features
    >>> sc = StandardScaler()
    >>> X_train_std = sc.fit_transform(X_train)
    >>> X_test_std = sc.transform(X_test)

    # Create and fit the model
    >>> ppn = Perceptron(eta0=0.01, max_iter=40, problem='classification')
    >>> ppn.fit(X_train_std, y_train)

    # Predict and evaluate
    >>> y_pred = ppn.predict(X_test_std)
    >>> print('Misclassified samples: %d' % (y_test != y_pred).sum())

    See Also
    --------
    SGDClassifier : Linear classifiers (SVM, logistic regression, etc.) with 
        SGD training.
    LogisticRegression : Logistic Regression classifier.
    LinearSVC : Linear Support Vector Classification.
    
    References
    ----------
    .. [1] Rosenblatt, F. (1957). The Perceptron: A Perceiving and Recognizing
           Automaton. Cornell Aeronautical Laboratory.
    .. [2] McCulloch, W.S., and Pitts, W. (1943). A Logical Calculus of the
           Ideas Immanent in Nervous Activity. Bulletin of Mathematical
           Biophysics, 5(4), 115-133.
    """
    def __init__(
        self, 
        eta0=0.01, 
        max_iter=50, 
        tol=1e-4,
        early_stopping=False,
        validation_fraction=0.1,
        n_iter_no_change=5,
        problem='auto',
        random_state=None, 
        verbose=False
    ):
        self.eta0 = eta0
        self.max_iter = max_iter
        self.random_state = random_state
        self.problem = problem
        self.tol = tol
        self.early_stopping = early_stopping
        self.validation_fraction = validation_fraction
        self.n_iter_no_change = n_iter_no_change
        self.verbose = verbose
        
    def fit(self, X, y, sample_weight=None):
        """
        Fit the Perceptron model according to the given training data.
    
        Parameters
        ----------
        X : array-like of shape (n_samples, n_features)
            Training data where `n_samples` is the number of samples and 
            `n_features` is the number of features.
    
        y : array-like of shape (n_samples,)
            Target values. For classification tasks, these should be class labels.
            For regression tasks, these should be continuous values.
    
        sample_weight : array-like of shape (n_samples,), default=None
            Individual weights for each sample. If not provided, all samples 
            are given equal weight.
    
        Returns
        -------
        self : object
            Returns self.
    
        Notes
        -----
        The fit process involves the following steps:
    
        1. **Data Validation**:
           Ensures that `X` and `y` have correct shapes and types using `check_X_y`.
           
        2. **Problem Type Determination**:
           Determines the problem type (regression or classification) based on 
           the `problem` parameter. If `problem` is set to 'auto', the type is 
           determined based on the target values using `type_of_target`.
    
        3. **Target Transformation**:
           For classification tasks, the target values are binarized using 
           `LabelBinarizer`. For binary classification, the target is converted 
           to two columns.
    
        4. **Weight Initialization**:
           Initializes the weights to small random numbers using a random number 
           generator with the specified `random_state`.
    
        5. **Model Training**:
           Iteratively adjusts the weights based on the prediction errors. The 
           update rule for the perceptron is:
    
           .. math::
               w := w + \eta0 (y^{(i)} - \hat{y}^{(i)}) x^{(i)}
    
           where :math:`\eta0` is the learning rate, :math:`w` is the weight 
           vector, and :math:`x^{(i)}` is the feature vector of the :math:`i`-th 
           example. The update occurs if the prediction :math:`\hat{y}^{(i)}` is 
           incorrect.
    
        If `early_stopping` is enabled, training stops early if the number of 
        errors falls below `tol`.
    
        If `verbose=True`, a progress bar is displayed during the training process.
    
        Examples
        --------
        >>> from gofast.estimators.perceptron import Perceptron
        >>> from sklearn.datasets import load_iris
        >>> from sklearn.model_selection import train_test_split
        >>> from sklearn.preprocessing import StandardScaler
    
        # Load data
        >>> X, y = load_iris(return_X_y=True)
        >>> X_train, X_test, y_train, y_test = train_test_split(
        ...     X, y, test_size=0.3, random_state=42)
    
        # Standardize features
        >>> sc = StandardScaler()
        >>> X_train_std = sc.fit_transform(X_train)
        >>> X_test_std = sc.transform(X_test)
    
        # Create and fit the model
        >>> ppn = Perceptron(eta0=0.01, max_iter=40, problem='classification', 
                             verbose=True)
        >>> ppn.fit(X_train_std, y_train)
    
        # Predict and evaluate
        >>> y_pred = ppn.predict(X_test_std)
        >>> print('Misclassified samples: %d' % (y_test != y_pred).sum())
    
        See Also
        --------
        SGDClassifier : Linear classifiers (SVM, logistic regression, etc.) with 
            SGD training.
        LogisticRegression : Logistic Regression classifier.
        LinearSVC : Linear Support Vector Classification.
        
        References
        ----------
        .. [1] Rosenblatt, F. (1957). The Perceptron: A Perceiving and Recognizing
               Automaton. Cornell Aeronautical Laboratory.
        .. [2] McCulloch, W.S., and Pitts, W. (1943). A Logical Calculus of the
               Ideas Immanent in Nervous Activity. Bulletin of Mathematical
               Biophysics, 5(4), 115-133.
        """
        X, y = check_X_y(X, y, estimator=self)
        
        self.problem = str(self.problem).lower()
        
        if self.problem == 'auto':
            self.problem = type_of_target(y)
            
        if self.problem in ["binary", "multiclass", "classification"]: 
            self.problem = 'classification'
        elif self.problem in ["continuous", "regression"]:
            self.problem = 'regression'
        
        if self.problem not in ["classification", "regression"]:
            raise ValueError(f"Unsupported task type: {self.problem}")
            
        if self.problem == 'classification':
            self.label_binarizer_ = LabelBinarizer()
            y = self.label_binarizer_.fit_transform(y)
            if y.shape[1] == 1:
                # Convert to two columns for binary classification
                y = np.hstack([y, 1 - y])  
        
        rgen = np.random.RandomState(self.random_state)
        self.weights_ = rgen.normal(loc=0., scale=0.01, size=(
            1 + X.shape[1], y.shape[1] if self.problem == 'classification' else 1))
        self.errors_ = []
        
        if self.verbose:
            progress_bar = tqdm(
                total=self.max_iter, ascii=True, ncols=100,
                desc=f'Fitting {self.__class__.__name__}', 
            )
        for _ in range(self.max_iter):
            errors = 0
            for xi, target in zip(X, y):
                update = self.eta0 * (target - self.net_input(
                    xi.reshape(1, -1)).ravel())
                self.weights_[1:] += np.outer(xi, update)
                self.weights_[0] += update
                errors += int(np.any(update != 0.0))
            self.errors_.append(errors)
            if self.early_stopping and errors <= self.tol:
                break
            
            if self.verbose: 
                progress_bar.update(1)
                
        if self.verbose: 
            progress_bar.close() 
            
        return self

    def net_input(self, X):
        """ Compute the net input """
        return np.dot(X, self.weights_[1:]) + self.weights_[0]
    
    def predict(self, X):
        """
        Predict the class label or regression value for the input samples.
    
        Parameters
        ----------
        X : array-like of shape (n_samples, n_features)
            The input samples.
    
        Returns
        -------
        y_pred : array of shape (n_samples,)
            The predicted values. For classification tasks, these are the class
            labels. For regression tasks, these are the continuous target values.
    
        Notes
        -----
        For classification tasks, the prediction is based on the net input to 
        the perceptron:
    
        .. math::
            \hat{y} = \begin{cases}
            1 & \text{if } w \cdot x + b \ge 0 \\
            0 & \text{otherwise}
            \end{cases}
    
        For binary classification, if the net input is greater than or equal to 
        zero, the sample is classified as the positive class; otherwise, it is 
        classified as the negative class.
    
        For multi-class classification, the class with the highest net input 
        value is selected.
    
        For regression tasks, the predicted value is the net input to the 
        perceptron:
    
        .. math::
            \hat{y} = w \cdot x + b
    
        Examples
        --------
        >>> from gofast.estimators.perceptron import Perceptron
        >>> from sklearn.datasets import load_iris
        >>> from sklearn.model_selection import train_test_split
        >>> from sklearn.preprocessing import StandardScaler
    
        # Load data
        >>> X, y = load_iris(return_X_y=True)
        >>> X_train, X_test, y_train, y_test = train_test_split(
        ...     X, y, test_size=0.3, random_state=42)
    
        # Standardize features
        >>> sc = StandardScaler()
        >>> X_train_std = sc.fit_transform(X_train)
        >>> X_test_std = sc.transform(X_test)
    
        # Create and fit the model
        >>> ppn = Perceptron(eta0=0.01, max_iter=40, problem='classification')
        >>> ppn.fit(X_train_std, y_train)
    
        # Predict class labels
        >>> y_pred = ppn.predict(X_test_std)
        >>> y_pred
    
        See Also
        --------
        predict_proba : Probability estimates for classification tasks.
        
        References
        ----------
        .. [1] Rosenblatt, F. (1957). The Perceptron: A Perceiving and Recognizing
               Automaton. Cornell Aeronautical Laboratory.
        .. [2] McCulloch, W.S., and Pitts, W. (1943). A Logical Calculus of the
               Ideas Immanent in Nervous Activity. Bulletin of Mathematical
               Biophysics, 5(4), 115-133.
        """
        check_is_fitted(self, 'weights_')
        X = check_array(X, accept_sparse=True, estimator=self )
        if self.problem == 'classification':
            net_input = self.net_input(X)
            if net_input.shape[1] == 1:  # Binary classification
                return np.where(net_input >= 0.0, self.label_binarizer_.classes_[1],
                                self.label_binarizer_.classes_[0])
            else:  # Multi-class classification
                return self.label_binarizer_.inverse_transform(net_input)
        else:
            return self.net_input(X)
        
    def predict_proba(self, X):
        """
        Probability estimates using the Perceptron model.
    
        Parameters
        ----------
        X : array-like of shape (n_samples, n_features)
            The input samples for which to predict the class probabilities.
    
        Returns
        -------
        y_proba : array of shape (n_samples, n_classes)
            The predicted class probabilities. The columns correspond to the 
            classes in sorted order, as they appear in the attribute `classes_`.
    
        Raises
        ------
        NotImplementedError
            If the problem type is regression.
    
        Notes
        -----
        The probability estimates are calculated using the logistic sigmoid 
        function:
    
        .. math::
            P(y = 1 | x) = \frac{1}{1 + \exp(-w \cdot x + b)}
    
        For multi-class classification, the softmax function is used:
    
        .. math::
            P(y = k | x) = \frac{\exp(\hat{y}_k)}{\sum_{j=1}^{C} \exp(\hat{y}_j)}
    
        where :math:`\hat{y}_k` is the raw model output for class `k`, and 
        :math:`C` is the number of classes.
    
        Examples
        --------
        >>> from gofast.estimators.perceptron import Perceptron
        >>> from sklearn.datasets import load_iris
        >>> from sklearn.model_selection import train_test_split
        >>> from sklearn.preprocessing import StandardScaler
    
        # Load data
        >>> X, y = load_iris(return_X_y=True)
        >>> X_train, X_test, y_train, y_test = train_test_split(
        ...     X, y, test_size=0.3, random_state=42)
    
        # Standardize features
        >>> sc = StandardScaler()
        >>> X_train_std = sc.fit_transform(X_train)
        >>> X_test_std = sc.transform(X_test)
    
        # Create and fit the model
        >>> ppn = Perceptron(eta0=0.01, max_iter=40, problem='classification')
        >>> ppn.fit(X_train_std, y_train)
    
        # Predict class probabilities
        >>> y_proba = ppn.predict_proba(X_test_std)
        >>> y_proba
    
        See Also
        --------
        predict : Predict class labels or regression values.
        
        """
        if self.problem != 'classification':
            raise NotImplementedError(
                "Probability estimates are not available for regression.")
        
        check_is_fitted(self, 'weights_')
        X = check_array(X, accept_sparse=True)
        net_input = self.net_input(X)
        proba = 1 / (1 + np.exp(-net_input))
        if proba.shape[1] == 1:  # Binary classification
            return np.vstack([1 - proba.ravel(), proba.ravel()]).T
        else:  # Multi-class classification
            return proba / proba.sum(axis=1, keepdims=True)

    def score(self, X, y, sample_weight=None):
        """
        Returns the mean accuracy on the given test data and labels for 
        classification tasks, and the coefficient of determination R^2 for 
        regression tasks.
    
        Parameters
        ----------
        X : array-like of shape (n_samples, n_features)
            Test samples. These are the input samples for which predictions are
            to be made.
    
        y : array-like of shape (n_samples,)
            True labels for classification tasks, or continuous target values 
            for regression tasks. These are the ground truth values against which
            predictions will be compared.
    
        sample_weight : array-like of shape (n_samples,), default=None
            Sample weights. If provided, these weights are used to calculate 
            weighted accuracy for classification tasks or weighted R^2 score for 
            regression tasks. If `None`, all samples are given equal weight.
    
        Returns
        -------
        score : float
            Mean accuracy for classification tasks, and R^2 score for 
            regression tasks. The mean accuracy is the fraction of correctly
            classified samples for classification tasks, while the R^2 score
            represents the proportion of the variance in the dependent variable
            that is predictable from the independent variables for regression tasks.
    
        Notes
        -----
        For classification tasks, the accuracy score is calculated as:
    
        .. math::
            \text{accuracy} = \frac{\text{number of correct predictions}}\\
                {\text{total number of predictions}}
    
        For regression tasks, the R^2 score is calculated as:
    
        .. math::
            R^2 = 1 - \frac{\sum (y_i - \hat{y}_i)^2}{\sum (y_i - \bar{y})^2}
    
        where :math:`y_i` are the true values, :math:`\hat{y}_i` are the predicted values,
        and :math:`\bar{y}` is the mean of the true values.
    
        Examples
        --------
        >>> from gofast.estimators.perceptron import Perceptron
        >>> from sklearn.datasets import load_iris
        >>> from sklearn.model_selection import train_test_split
        >>> from sklearn.preprocessing import StandardScaler
    
        # Load data
        >>> X, y = load_iris(return_X_y=True)
        >>> X_train, X_test, y_train, y_test = train_test_split(
        ...     X, y, test_size=0.3, random_state=42)
    
        # Standardize features
        >>> sc = StandardScaler()
        >>> X_train_std = sc.fit_transform(X_train)
        >>> X_test_std = sc.transform(X_test)
    
        # Create and fit the model
        >>> ppn = Perceptron(eta0=0.01, max_iter=40, problem='classification')
        >>> ppn.fit(X_train_std, y_train)
    
        # Evaluate the model
        >>> score = ppn.score(X_test_std, y_test)
        >>> print('Accuracy: %.2f' % score)
    
        See Also
        --------
        sklearn.metrics.accuracy_score : Accuracy classification score.
        sklearn.metrics.r2_score : R^2 (coefficient of determination) regression score.

        """
        check_is_fitted(self, 'weights_')
        X, y = check_X_y(X, y)
        y_pred = self.predict(X)
        
        if self.problem == 'classification':
            return accuracy_score(y, y_pred, sample_weight=sample_weight)
        else:
            return r2_score(y, y_pred, sample_weight=sample_weight)
        
    def __repr__(self):
        """
        Provide a string representation of the Perceptron object, displaying 
        its parameters in a formatted manner for better readability.
    
        Returns
        -------
        repr : str
            String representation of the Perceptron object with its parameters.
        """
        params = ",\n    ".join(f"{key}={val}" for key, val in self.get_params().items())
        return f"{self.__class__.__name__}(\n    {params}\n)"
    

class NeuroFuzzyRegressor(NeuroFuzzyBase, RegressorMixin):
    """
    NeuroFuzzyRegressor is a neuro-fuzzy network-based regressor that
    integrates fuzzy logic and neural networks to perform regression tasks.
    
    See more in :ref:`User Guide`.
    
    Parameters
    ----------
    n_clusters : int, default=3
        The number of fuzzy clusters for each feature in the input data. 
        This parameter controls the granularity of the fuzzy logic 
        partitioning.
    
    eta0 : float, default=0.001
        The initial learning rate for training the `MLPRegressor`. A smaller 
        learning rate makes the training process more stable but slower.
    
    max_iter : int, default=200
        Maximum number of iterations for training the `MLPRegressor`. This 
        parameter determines how long the training will continue if it does 
        not converge before reaching this limit.
    
    hidden_layer_sizes : tuple, default=(100,)
        The number of neurons in each hidden layer of the `MLPRegressor`. 
        For example, (100,) means there is one hidden layer with 100 neurons.
    
    activation : {'identity', 'logistic', 'tanh', 'relu'}, default='relu'
        Activation function for the hidden layer in the `MLPRegressor`.
        - 'identity': no-op activation, useful for linear bottleneck, 
          returns `f(x) = x`
        - 'logistic': the logistic sigmoid function, returns 
          `f(x) = 1 / (1 + exp(-x))`
        - 'tanh': the hyperbolic tan function, returns 
          `f(x) = tanh(x)`
        - 'relu': the rectified linear unit function, returns 
          `f(x) = max(0, x)`
    
    solver : {'lbfgs', 'sgd', 'adam'}, default='adam'
        The solver for weight optimization in the `MLPRegressor`.
        - 'lbfgs': optimizer in the family of quasi-Newton methods
        - 'sgd': stochastic gradient descent
        - 'adam': stochastic gradient-based optimizer proposed by Kingma, 
          Diederik, and Jimmy Ba
    
    alpha : float, default=0.0001
        L2 penalty (regularization term) parameter for the `MLPRegressor`. 
        Regularization helps to prevent overfitting by penalizing large weights.
    
    batch_size : int, default='auto'
        Size of minibatches for stochastic optimizers. If 'auto', batch size 
        is set to `min(200, n_samples)`.
    
    learning_rate : {'constant', 'invscaling', 'adaptive'}, default='constant'
        Learning rate schedule for weight updates.
        - 'constant': learning rate remains constant
        - 'invscaling': gradually decreases the learning rate at each time step
        - 'adaptive': keeps the learning rate constant to `eta0`  as long as 
        training loss keeps decreasing
    
    power_t : float, default=0.5
        The exponent for inverse scaling learning rate. It is used only 
        when `learning_rate='invscaling'`.
    
    tol : float, default=1e-4
        Tolerance for the optimization. Training will stop when the 
        validation score is not improving by at least `tol` for two consecutive 
        iterations.
    
    momentum : float, default=0.9
        Momentum for gradient descent update. Should be between 0 and 1. 
        It helps to accelerate gradients vectors in the right directions, 
        thus leading to faster converging.
    
    nesterovs_momentum : bool, default=True
        Whether to use Nesterov’s momentum. Nesterov’s momentum is an 
        improvement over standard momentum by considering the gradient ahead 
        of the current point in time.
    
    early_stopping : bool, default=False
        Whether to use early stopping to terminate training when validation 
        score is not improving. If set to `True`, it will automatically set 
        aside a fraction of training data as validation and terminate 
        training when validation score is not improving by at least `tol` for 
        `n_iter_no_change` consecutive epochs.
    
    validation_fraction : float, default=0.1
        The proportion of training data to set aside as validation set for 
        early stopping. It is used only if `early_stopping` is set to `True`.
    
    beta_1 : float, default=0.9
        Exponential decay rate for estimates of first moment vector in adam, 
        should be in the range `[0, 1)`.
    
    beta_2 : float, default=0.999
        Exponential decay rate for estimates of second moment vector in adam, 
        should be in the range `[0, 1)`.
    
    epsilon : float, default=1e-8
        Value for numerical stability in adam. It is used to prevent any 
        division by zero in the implementation.
    
    n_iter_no_change : int, default=10
        Maximum number of epochs to not meet `tol` improvement. The training 
        will stop if the validation score is not improving by at least `tol` 
        for `n_iter_no_change` consecutive epochs.
    
    max_fun : int, default=15000
        Only used when solver='lbfgs'. Maximum number of function calls.
    
    random_state : int, RandomState instance, default=None
        Determines random number generation for weights and bias 
        initialization, train-test split if early stopping is used, and batch 
        sampling when solver='sgd' or 'adam'. Pass an int for reproducible 
        results across multiple function calls.
    
    verbose : bool, default=False
        Whether to print progress messages to stdout. If `True`, progress 
        messages are printed during training.
    
    Notes
    -----
    The NeuroFuzzyRegressor combines the strengths of fuzzy logic and neural 
    networks to capture nonlinear relationships in data. Fuzzy logic helps in 
    dealing with uncertainty and imprecision, while neural networks provide 
    learning capabilities.

    The fuzzy clustering is performed using c-means clustering. The resulting 
    fuzzy sets are used to transform the input features, which are then fed 
    into an `MLPRegressor` for learning.

    The objective function for fuzzy c-means clustering is:
    
    .. math::
        \min \sum_{i=1}^{n} \sum_{j=1}^{c} u_{ij}^m \|x_i - v_j\|^2

    where :math:`u_{ij}` is the degree of membership of :math:`x_i` in the 
    cluster :math:`j`, :math:`v_j` is the cluster center, and :math:`m` is a 
    weighting exponent.
    
    The `MLPRegressor` uses backpropagation to learn the weights of the 
    network by minimizing the mean squared error between the predicted and 
    actual target values:
    
    .. math::
        MSE = \frac{1}{n} \sum_{i=1}^{n} (y_i - \hat{y}_i)^2

    where :math:`n` is the number of samples, :math:`y_i` is the actual target 
    value, and :math:`\hat{y}_i` is the predicted target value.

    Examples
    --------
    >>> from gofast.estimators.perceptron import NeuroFuzzyRegressor
    >>> X = [[0., 0.], [1., 1.]]
    >>> y = [0, 1]
    >>> regr = NeuroFuzzyRegressor(n_clusters=2, max_iter=1000, verbose=True)
    >>> regr.fit(X, y)
    NeuroFuzzyRegressor(...)
    >>> regr.predict([[2., 2.]])
    array([1])

    See Also
    --------
    sklearn.neural_network.MLPRegressor : Multi-layer Perceptron regressor.
    
    References
    ----------
    .. [1] J.-S. R. Jang, "ANFIS: Adaptive-Network-based Fuzzy Inference 
           System," IEEE Transactions on Systems, Man, and Cybernetics, vol. 
           23, no. 3, pp. 665-685, 1993.
    """
    def __init__(
        self, 
        n_clusters=3, 
        eta0=0.001, 
        max_iter=200, 
        hidden_layer_sizes=(100,), 
        activation='relu', 
        solver='adam', 
        alpha=0.0001, 
        batch_size='auto', 
        learning_rate='constant', 
        power_t=0.5, 
        tol=1e-4, 
        momentum=0.9, 
        nesterovs_momentum=True, 
        early_stopping=False, 
        validation_fraction=0.1, 
        beta_1=0.9, 
        beta_2=0.999, 
        epsilon=1e-8, 
        n_iter_no_change=10, 
        max_fun=15000, 
        random_state=None, 
        verbose=False
    ):
        super().__init__(
            n_clusters=n_clusters, 
            eta0=eta0, 
            max_iter=max_iter, 
            hidden_layer_sizes=hidden_layer_sizes, 
            activation=activation, 
            solver=solver, 
            alpha=alpha, 
            batch_size=batch_size, 
            learning_rate=learning_rate, 
            power_t=power_t, 
            tol=tol, 
            momentum=momentum, 
            nesterovs_momentum=nesterovs_momentum, 
            early_stopping=early_stopping, 
            validation_fraction=validation_fraction, 
            beta_1=beta_1, 
            beta_2=beta_2, 
            epsilon=epsilon, 
            n_iter_no_change=n_iter_no_change, 
            max_fun=max_fun, 
            random_state=random_state, 
            verbose=verbose, 
            is_classifier=False
        )

    def fit(self, X, y, sample_weight=None):
        """
        Fit the NeuroFuzzyRegressor model according to the given training data.
    
        Parameters
        ----------
        X : array-like of shape (n_samples, n_features)
            Training data where `n_samples` is the number of samples and
            `n_features` is the number of features.
    
        y : array-like of shape (n_samples,)
            Target values.
    
        Returns
        -------
        self : object
            Returns self.
    
        Notes
        -----
        The fit process involves the following steps:
        
        1. **Data Validation and Preprocessing**:
           Ensures that `X` and `y` have correct shapes and types.
           Standard scaling is applied to `X`, and `y` is one-hot encoded.
    
        2. **Fuzzification**:
           The input features are transformed into fuzzy sets using fuzzy
           c-means clustering:
           
           .. math::
               \min \sum_{i=1}^{n} \sum_{j=1}^{c} u_{ij}^m \|x_i - v_j\|^2
    
           where :math:`u_{ij}` is the degree of membership of :math:`x_i` in
           cluster :math:`j`, :math:`v_j` is the cluster center, and :math:`m`
           is a weighting exponent.
    
        3. **MLP Training**:
           The scaled and fuzzified features are used to train an
           `MLPRegressor` to map inputs to the encoded target values.
        
        If `verbose=True`, a progress bar will be displayed during the MLP
        training process.
    
        Examples
        --------
        >>> from gofast.estimators.perceptron import NeuroFuzzyRegressor
        >>> X = [[0., 0.], [1., 1.]]
        >>> y = [0, 1]
        >>> regr = NeuroFuzzyRegressor(n_clusters=2, max_iter=1000, verbose=True)
        >>> regr.fit(X, y)
        NeuroFuzzyRegressor(...)
    
        See Also
        --------
        sklearn.neural_network.MLPRegressor : Multi-layer Perceptron regressor.
        
        References
        ----------
        .. [1] J.-S. R. Jang, "ANFIS: Adaptive-Network-based Fuzzy Inference
               System," IEEE Transactions on Systems, Man, and Cybernetics, vol.
               23, no. 3, pp. 665-685, 1993.
        """
        return self._fit(X, y, sample_weight)
    
    def predict(self, X):
        """
        Predict using the NeuroFuzzyRegressor model.
    
        Parameters
        ----------
        X : array-like of shape (n_samples, n_features)
            The input samples.
    
        Returns
        -------
        y_pred_classes : array of shape (n_samples,)
            The predicted classes.
    
        Notes
        -----
        The predict process involves the following steps:
        
        1. **Data Scaling**:
           The input features are scaled using the same scaler fitted during
           the training process.
    
        2. **MLP Prediction**:
           The scaled features are fed into the trained `MLPRegressor` to
           obtain predicted probabilities for each class.
    
        3. **Inverse Transform**:
           The predicted class probabilities are transformed back to class
           labels using the fitted `OneHotEncoder`.
        
        Examples
        --------
        >>> from gofast.estimators.perceptron import NeuroFuzzyRegressor
        >>> X = [[2., 2.]]
        >>> regr = NeuroFuzzyRegressor(n_clusters=2, max_iter=1000, verbose=True)
        >>> regr.fit([[0., 0.], [1., 1.]], [0, 1])
        NeuroFuzzyRegressor(...)
        >>> regr.predict(X)
        array([1])
    
        See Also
        --------
        sklearn.neural_network.MLPRegressor : Multi-layer Perceptron regressor.
        
        References
        ----------
        .. [1] J.-S. R. Jang, "ANFIS: Adaptive-Network-based Fuzzy Inference
               System," IEEE Transactions on Systems, Man, and Cybernetics, vol.
               23, no. 3, pp. 665-685, 1993.
        """
 
        return self._predict(X)
    
class NeuroFuzzyClassifier(NeuroFuzzyBase, ClassifierMixin):
    """
    NeuroFuzzyClassifier is a neuro-fuzzy network-based classifier that 
    integrates fuzzy logic and neural networks to perform classification tasks.

    Parameters
    ----------
    n_clusters : int, default=3
        The number of fuzzy clusters for each feature in the input data. 
        This parameter controls the granularity of the fuzzy logic 
        partitioning.

    learning_rate_init : float, default=0.001
        The initial learning rate for training the `MLPClassifier`. A smaller 
        learning rate makes the training process more stable but slower.

    max_iter : int, default=200
        Maximum number of iterations for training the `MLPClassifier`. This 
        parameter determines how long the training will continue if it does 
        not converge before reaching this limit.

    hidden_layer_sizes : tuple, default=(100,)
        The number of neurons in each hidden layer of the `MLPClassifier`. 
        For example, (100,) means there is one hidden layer with 100 neurons.

    activation : {'identity', 'logistic', 'tanh', 'relu'}, default='relu'
        Activation function for the hidden layer in the `MLPClassifier`.
        - 'identity': no-op activation, useful for linear bottleneck, 
          returns `f(x) = x`
        - 'logistic': the logistic sigmoid function, returns 
          `f(x) = 1 / (1 + exp(-x))`
        - 'tanh': the hyperbolic tan function, returns 
          `f(x) = tanh(x)`
        - 'relu': the rectified linear unit function, returns 
          `f(x) = max(0, x)`

    solver : {'lbfgs', 'sgd', 'adam'}, default='adam'
        The solver for weight optimization in the `MLPClassifier`.
        - 'lbfgs': optimizer in the family of quasi-Newton methods
        - 'sgd': stochastic gradient descent
        - 'adam': stochastic gradient-based optimizer proposed by Kingma, 
          Diederik, and Jimmy Ba

    alpha : float, default=0.0001
        L2 penalty (regularization term) parameter for the `MLPClassifier`. 
        Regularization helps to prevent overfitting by penalizing large weights.

    batch_size : int, default='auto'
        Size of minibatches for stochastic optimizers. If 'auto', batch size 
        is set to `min(200, n_samples)`.

    learning_rate : {'constant', 'invscaling', 'adaptive'}, default='constant'
        Learning rate schedule for weight updates.
        - 'constant': learning rate remains constant
        - 'invscaling': gradually decreases the learning rate at each time step
        - 'adaptive': keeps the learning rate constant to `learning_rate_init` 
          as long as training loss keeps decreasing

    power_t : float, default=0.5
        The exponent for inverse scaling learning rate. It is used only 
        when `learning_rate='invscaling'`.

    tol : float, default=1e-4
        Tolerance for the optimization. Training will stop when the 
        validation score is not improving by at least `tol` for two consecutive 
        iterations.

    momentum : float, default=0.9
        Momentum for gradient descent update. Should be between 0 and 1. 
        It helps to accelerate gradients vectors in the right directions, 
        thus leading to faster converging.

    nesterovs_momentum : bool, default=True
        Whether to use Nesterov’s momentum. Nesterov’s momentum is an 
        improvement over standard momentum by considering the gradient ahead 
        of the current point in time.

    early_stopping : bool, default=False
        Whether to use early stopping to terminate training when validation 
        score is not improving. If set to `True`, it will automatically set 
        aside a fraction of training data as validation and terminate 
        training when validation score is not improving by at least `tol` for 
        `n_iter_no_change` consecutive epochs.

    validation_fraction : float, default=0.1
        The proportion of training data to set aside as validation set for 
        early stopping. It is used only if `early_stopping` is set to `True`.

    beta_1 : float, default=0.9
        Exponential decay rate for estimates of first moment vector in adam, 
        should be in the range `[0, 1)`.

    beta_2 : float, default=0.999
        Exponential decay rate for estimates of second moment vector in adam, 
        should be in the range `[0, 1)`.

    epsilon : float, default=1e-8
        Value for numerical stability in adam. It is used to prevent any 
        division by zero in the implementation.

    n_iter_no_change : int, default=10
        Maximum number of epochs to not meet `tol` improvement. The training 
        will stop if the validation score is not improving by at least `tol` 
        for `n_iter_no_change` consecutive epochs.

    max_fun : int, default=15000
        Only used when solver='lbfgs'. Maximum number of function calls.

    random_state : int, RandomState instance, default=None
        Determines random number generation for weights and bias 
        initialization, train-test split if early stopping is used, and batch 
        sampling when solver='sgd' or 'adam'. Pass an int for reproducible 
        results across multiple function calls.

    verbose : bool, default=False
        Whether to print progress messages to stdout. If `True`, progress 
        messages are printed during training.

    Notes
    -----
    The NeuroFuzzyClassifier combines the strengths of fuzzy logic and neural 
    networks to capture nonlinear relationships in data. Fuzzy logic helps in 
    dealing with uncertainty and imprecision, while neural networks provide 
    learning capabilities.

    The fuzzy clustering is performed using c-means clustering. The resulting 
    fuzzy sets are used to transform the input features, which are then fed 
    into an `MLPClassifier` for learning.

    The objective function for fuzzy c-means clustering is:
    
    .. math::
        \min \sum_{i=1}^{n} \sum_{j=1}^{c} u_{ij}^m \|x_i - v_j\|^2

    where :math:`u_{ij}` is the degree of membership of :math:`x_i` in the 
    cluster :math:`j`, :math:`v_j` is the cluster center, and :math:`m` is a 
    weighting exponent.
    
    The `MLPClassifier` uses cross-entropy loss to learn the weights of the 
    network by minimizing the difference between the predicted and actual 
    class probabilities:
    
    .. math::
        \text{Cross-Entropy} = - \sum_{i=1}^{n} \sum_{j=1}^{c} y_{ij} \log(\hat{y}_{ij})

    where :math:`n` is the number of samples, :math:`c` is the number of 
    classes, :math:`y_{ij}` is the actual class label (one-hot encoded), and 
    :math:`\hat{y}_{ij}` is the predicted class probability.

    Examples
    --------
    >>> from gofast.estimators.perceptron import NeuroFuzzyClassifier
    >>> X = [[0., 0.], [1., 1.]]
    >>> y = [0, 1]
    >>> clf = NeuroFuzzyClassifier(n_clusters=2, max_iter=1000, verbose=True)
    >>> clf.fit(X, y)
    NeuroFuzzyClassifier(...)
    >>> clf.predict([[2., 2.]])
    array([1])

    See Also
    --------
    sklearn.neural_network.MLPClassifier : Multi-layer Perceptron classifier.
    
    References
    ----------
    .. [1] J.-S. R. Jang, "ANFIS: Adaptive-Network-based Fuzzy Inference 
           System," IEEE Transactions on Systems, Man, and Cybernetics, vol. 
           23, no. 3, pp. 665-685, 1993.
    """
    def __init__(
        self, 
        n_clusters=3, 
        eta0=0.001, 
        max_iter=200, 
        hidden_layer_sizes=(100,), 
        activation='relu', 
        solver='adam', 
        alpha=0.0001, 
        batch_size='auto', 
        learning_rate='constant', 
        power_t=0.5, 
        tol=1e-4, 
        momentum=0.9, 
        nesterovs_momentum=True, 
        early_stopping=False, 
        validation_fraction=0.1, 
        beta_1=0.9, 
        beta_2=0.999, 
        epsilon=1e-8, 
        n_iter_no_change=10, 
        max_fun=15000, 
        random_state=None, 
        verbose=False
    ):
        super().__init__(
            n_clusters=n_clusters, 
            eta0=eta0, 
            max_iter=max_iter, 
            hidden_layer_sizes=hidden_layer_sizes, 
            activation=activation, 
            solver=solver, 
            alpha=alpha, 
            batch_size=batch_size, 
            learning_rate=learning_rate, 
            power_t=power_t, 
            tol=tol, 
            momentum=momentum, 
            nesterovs_momentum=nesterovs_momentum, 
            early_stopping=early_stopping, 
            validation_fraction=validation_fraction, 
            beta_1=beta_1, 
            beta_2=beta_2, 
            epsilon=epsilon, 
            n_iter_no_change=n_iter_no_change, 
            max_fun=max_fun, 
            random_state=random_state, 
            verbose=verbose, 
            is_classifier=True
        )

    def fit(self, X, y, sample_weight=None):
        """
        Fit the NeuroFuzzyClassifier model according to the given training data.
    
        Parameters
        ----------
        X : array-like of shape (n_samples, n_features)
            Training data where `n_samples` is the number of samples and
            `n_features` is the number of features.
    
        y : array-like of shape (n_samples,)
            Target values (class labels).
            
        sample_weight : array-like of shape (n_samples,), default=None
            Sample weights. Currently, this parameter is not used by the method 
            but is included for API consistency.
    
        Returns
        -------
        self : object
            Returns self.
    
        Notes
        -----
        The fit process involves the following steps:
        
        1. **Data Validation and Preprocessing**:
           Ensures that `X` and `y` have correct shapes and types.
           Standard scaling is applied to `X`, and `y` is one-hot encoded if 
           there are multiple classes.
    
        2. **Fuzzification**:
           The input features are transformed into fuzzy sets using fuzzy
           c-means clustering:
           
           .. math::
               \min \sum_{i=1}^{n} \sum_{j=1}^{c} u_{ij}^m \|x_i - v_j\|^2
    
           where :math:`u_{ij}` is the degree of membership of :math:`x_i` in
           cluster :math:`j`, :math:`v_j` is the cluster center, and :math:`m`
           is a weighting exponent.
    
        3. **MLP Training**:
           The scaled and fuzzified features are used to train an
           `MLPClassifier` to map inputs to the encoded target values.
    
        If `verbose=True`, a progress bar will be displayed during the MLP
        training process.
    
        Examples
        --------
        >>> from gofast.estimators.perceptron import NeuroFuzzyClassifier
        >>> X = [[0., 0.], [1., 1.]]
        >>> y = [0, 1]
        >>> clf = NeuroFuzzyClassifier(n_clusters=2, max_iter=1000, verbose=True)
        >>> clf.fit(X, y)
        NeuroFuzzyClassifier(...)
    
        See Also
        --------
        sklearn.neural_network.MLPClassifier : Multi-layer Perceptron classifier.
        
        References
        ----------
        .. [1] J.-S. R. Jang, "ANFIS: Adaptive-Network-based Fuzzy Inference
               System," IEEE Transactions on Systems, Man, and Cybernetics, vol.
               23, no. 3, pp. 665-685, 1993.
        """
        return self._fit(X, y, sample_weight)

    def predict(self, X):
        """
        Predict using the NeuroFuzzyClassifier model.
    
        Parameters
        ----------
        X : array-like of shape (n_samples, n_features)
            The input samples.
    
        Returns
        -------
        y_pred_classes : array of shape (n_samples,)
            The predicted class labels.
    
        Notes
        -----
        The predict process involves the following steps:
        
        1. **Data Scaling**:
           The input features are scaled using the same scaler fitted during
           the training process.
    
        2. **MLP Prediction**:
           The scaled features are fed into the trained `MLPClassifier` to
           obtain predicted class probabilities.
    
        3. **Inverse Transform**:
           The predicted class probabilities are transformed back to class
           labels using the fitted `OneHotEncoder`.
    
        Examples
        --------
        >>> from gofast.estimators.perceptron import NeuroFuzzyClassifier
        >>> X = [[2., 2.]]
        >>> clf = NeuroFuzzyClassifier(n_clusters=2, max_iter=1000, verbose=True)
        >>> clf.fit([[0., 0.], [1., 1.]], [0, 1])
        NeuroFuzzyClassifier(...)
        >>> clf.predict(X)
        array([1])
    
        See Also
        --------
        sklearn.neural_network.MLPClassifier : Multi-layer Perceptron classifier.
        
        References
        ----------
        .. [1] J.-S. R. Jang, "ANFIS: Adaptive-Network-based Fuzzy Inference
               System," IEEE Transactions on Systems, Man, and Cybernetics, vol.
               23, no. 3, pp. 665-685, 1993.
        """
        return self._predict(X)
    
    def predict_proba(self, X):
        """
        Probability estimates using the NeuroFuzzyClassifier model.
    
        Parameters
        ----------
        X : array-like of shape (n_samples, n_features)
            The input samples for which to predict the class probabilities.
    
        Returns
        -------
        y_proba : array of shape (n_samples, n_classes)
            The predicted class probabilities. The columns correspond to the 
            classes in sorted order, as they appear in the attribute `classes_`.
    
        Notes
        -----
        The predict_proba process involves the following steps:
        
        1. **Data Scaling**:
           The input features are scaled using the same scaler fitted during
           the training process.
    
        2. **MLP Probability Prediction**:
           The scaled features are fed into the trained `MLPClassifier` to
           obtain predicted class probabilities.
    
        The predicted probabilities represent the likelihood of each class
        for the input samples. The `MLPClassifier` computes these probabilities
        using the softmax function in the output layer:
        
        .. math::
            P(y = k | x) = \frac{\exp(\hat{y}_k)}{\sum_{j=1}^{C} \exp(\hat{y}_j)}
    
        where :math:`\hat{y}_k` is the raw model output for class `k`, and 
        :math:`C` is the number of classes.
    
        Examples
        --------
        >>> from gofast.estimators.perceptron import NeuroFuzzyClassifier
        >>> X = [[2., 2.]]
        >>> clf = NeuroFuzzyClassifier(n_clusters=2, max_iter=1000, verbose=True)
        >>> clf.fit([[0., 0.], [1., 1.]], [0, 1])
        NeuroFuzzyClassifier(...)
        >>> clf.predict_proba(X)
        array([[0.1, 0.9]])
    
        See Also
        --------
        sklearn.neural_network.MLPClassifier : Multi-layer Perceptron classifier.
        
        References
        ----------
        .. [1] J.-S. R. Jang, "ANFIS: Adaptive-Network-based Fuzzy Inference
               System," IEEE Transactions on Systems, Man, and Cybernetics, vol.
               23, no. 3, pp. 665-685, 1993.
        """
        return self._predict_proba(X)

class GradientDescentClassifier(GradientDescentBase, ClassifierMixin):
    """
    Gradient Descent Classifier for Binary and Multi-Class Classification.

    This classifier leverages the gradient descent optimization algorithm to 
    efficiently train binary classifiers for each class using a One-vs-Rest (OvR) 
    approach for multi-class scenarios. In this framework, a distinct binary 
    classifier is trained for each class, where the specific class is treated 
    as the positive class, and all other classes are aggregated into a single 
    negative class. This method simplifies complex multi-class problems into 
    multiple binary classification problems, making it easier to apply the 
    strengths of binary classifiers.

    The principle of gradient descent involves iteratively updating the model 
    parameters to minimize a predefined cost function. The weight update rule 
    in the context of gradient descent is mathematically formulated as follows:

    .. math::
        w := w - \eta0 \nabla J(w)

    where:
    - :math:`w` represents the weight vector of the model.
    - :math:`\eta0` is the learning rate, which controls the step size during the 
      iterative weight update process.
    - :math:`\nabla J(w)` denotes the gradient of the cost function \(J\), 
      calculated with respect to the weights. This gradient points in the direction 
      of the steepest ascent of the cost function, and subtracting it leads to 
      movement towards the minimum.

    This model's effectiveness hinges on the choice of the cost function, which 
    typically aims to quantify the discrepancy between the predicted labels and 
    the actual labels in a dataset, and the appropriate setting of the learning 
    rate to ensure convergence without overshooting the minimum.

    Parameters
    ----------
    eta0 : float, default=0.001
        Learning rate, between 0.0 and 1.0. It controls the step size at each
        iteration while moving toward a minimum of the cost function.

    max_iter : int, default=1000
        Number of epochs, i.e., complete passes over the entire training dataset.

    tol : float, default=1e-4
        Tolerance for the optimization. Training will stop when the loss improvement 
        is less than this value for `n_iter_no_change` consecutive epochs.

    early_stopping : bool, default=False
        Whether to use early stopping to terminate training when validation 
        score is not improving.

    validation_fraction : float, default=0.1
        The proportion of training data to set aside as validation set for 
        early stopping.

    n_iter_no_change : int, default=5
        Maximum number of epochs with no improvement to wait before stopping 
        training.

    learning_rate : {'constant', 'invscaling', 'adaptive'}, default='constant'
        Learning rate schedule for weight updates:
        - 'constant': learning rate remains constant.
        - 'invscaling': gradually decreases the learning rate at each time step.
        - 'adaptive': keeps the learning rate constant to `eta0` as long as 
          training loss keeps decreasing.

    power_t : float, default=0.5
        The exponent for inverse scaling learning rate.

    alpha : float, default=0.0001
        Regularization term (L2 penalty).

    activation : {'sigmoid', 'relu', 'leaky_relu', 'identity', 'elu', 'tanh', 'softmax'},\
        default='sigmoid'
        Activation function to use.
        - Sigmoid: :math:`\sigma(z) = \frac{1}{1 + \exp(-z)}`
        - ReLU: :math:`\text{ReLU}(z) = \max(0, z)`
        - Leaky ReLU: :math:`\text{Leaky ReLU}(z) = \max(0.01z, z)`
        - Identity: :math:`\text{Identity}(z) = z`
        - ELU: :math:`\text{ELU}(z) = \begin{cases}
                      z & \text{if } z > 0 \\
                      \alpha (\exp(z) - 1) & \text{if } z \leq 0
                    \end{cases}`
        - Tanh: :math:`\tanh(z) = \frac{\exp(z) - \exp(-z)}{\exp(z) + \exp(-z)}`
        - Softmax: :math:`\text{Softmax}(z)_i = \frac{\exp(z_i)}{\sum_{j} \exp(z_j)}`
        
    batch_size : int or {'auto'}, default='auto'
        Size of minibatches for stochastic optimizers. If 'auto', batch size 
        is set to `min(200, n_samples)`.

    clipping_threshold : int, default=250
        Threshold value to clip the input `z` to avoid overflow in activation 
        functions like 'sigmoid' and 'softmax'.

    shuffle : bool, default=True
        Whether or not to shuffle the training data before each epoch.

    random_state : int, RandomState instance or None, default=None
        Seed for the random number generator. If provided, it ensures 
        reproducibility of results.

    verbose : bool, default=False
        Whether to print progress messages to stdout.

    Attributes
    ----------
    weights_ : array of shape (n_classes, n_features + 1)
        Weights for each binary classifier, one row per classifier.

    classes_ : array of shape (n_classes,)
        Unique class labels identified in the training data.

    Examples
    --------
    >>> from sklearn.datasets import load_iris
    >>> from gofast.estimators.perceptron import GradientDescentClassifier
    >>> iris = load_iris()
    >>> X = iris.data
    >>> y = iris.target
    >>> gd_clf = GradientDescentClassifier(eta0=0.01, max_iter=50)
    >>> gd_clf.fit(X, y)
    GradientDescentClassifier(...)
    >>> y_pred = gd_clf.predict(X)
    >>> print('Accuracy:', np.mean(y_pred == y))

    Notes
    -----
    The learning rate (eta0) is a critical parameter that affects the convergence
    of the algorithm. A small learning rate can lead to slow convergence, while a
    large learning rate can cause oscillations or divergence in the cost function.
    The number of epochs controls the number of times the algorithm iterates
    over the entire dataset.

    See Also
    --------
    LogisticRegression : Logistic Regression classifier from Scikit-Learn.
    SGDClassifier : Linear classifier with Stochastic Gradient Descent.
    
    References
    ----------
    .. [1] Goodfellow, I., Bengio, Y., & Courville, A. (2016). Deep Learning.
           MIT Press. http://www.deeplearningbook.org
    """

    def __init__(
        self, 
        eta0=0.001, 
        max_iter=1000, 
        tol=1e-4, 
        early_stopping=False, 
        validation_fraction=0.1, 
        n_iter_no_change=5,
        learning_rate='constant', 
        power_t=0.5, 
        alpha=0.0001, 
        activation='sigmoid',
        batch_size='auto', 
        clipping_threshold=250,
        shuffle=True, 
        random_state=None, 
        verbose=False,
    ):
        super().__init__(
            eta0=eta0, 
            max_iter=max_iter, 
            tol=tol, 
            early_stopping=early_stopping, 
            validation_fraction=validation_fraction, 
            n_iter_no_change=n_iter_no_change, 
            learning_rate=learning_rate, 
            power_t=power_t, 
            alpha=alpha, 
            activation=activation,
            batch_size=batch_size, 
            clipping_threshold=clipping_threshold,
            shuffle=shuffle, 
            random_state=random_state, 
            verbose=verbose, 
        )
        
    def fit(self, X, y, sample_weight=None):
        """
        Fit the model to the training data.
    
        This method trains the classifier using the training data `X` and target 
        values `y`. It leverages the gradient descent optimization algorithm to 
        iteratively update the model parameters to minimize the loss function. 
        If `early_stopping` is enabled, it will monitor the validation loss and 
        stop training when the improvement is less than the specified tolerance 
        for `n_iter_no_change` consecutive epochs.
    
        Parameters
        ----------
        X : array-like or sparse matrix, shape (n_samples, n_features)
            Training data where `n_samples` is the number of samples and 
            `n_features` is the number of features. The input data can be dense 
            or sparse.
    
        y : array-like, shape (n_samples,)
            Target values (class labels). The target values should be discrete 
            for classification tasks.
    
        sample_weight : array-like of shape (n_samples,), default=None
            Sample weights. If provided, these weights will be used to adjust 
            the importance of individual samples during training. Currently, 
            this parameter is not used by the method but is included for API 
            consistency.
    
        Returns
        -------
        self : object
            Returns an instance of self.
    
        Notes
        -----
        - The method uses the gradient descent optimization algorithm, where the 
          weights are updated as follows:
        
          .. math::
              w := w - \eta0 \nabla J(w)
        
          where:
          - :math:`w` represents the weight vector of the model.
          - :math:`\eta0` is the learning rate.
          - :math:`\nabla J(w)` denotes the gradient of the cost function \(J\), 
            calculated with respect to the weights.
        
        - The method supports early stopping, which terminates training when the 
          improvement in the validation loss is less than the specified tolerance 
          for a given number of consecutive epochs.
    
        Examples
        --------
        >>> from sklearn.datasets import load_iris
        >>> from gofast.estimators.perceptron import GradientDescentClassifier
        >>> iris = load_iris()
        >>> X = iris.data
        >>> y = iris.target
        >>> gd_clf = GradientDescentClassifier(eta0=0.01, max_iter=50)
        >>> gd_clf.fit(X, y)
        GradientDescentClassifier(...)
        >>> y_pred = gd_clf.predict(X)
        >>> print('Accuracy:', np.mean(y_pred == y))
    
        See Also
        --------
        GradientDescentBase : 
            Base class for gradient descent-based algorithms.
    
        References
        ----------
        .. [1] Goodfellow, I., Bengio, Y., & Courville, A. (2016). Deep Learning.
               MIT Press. http://www.deeplearningbook.org
        """
        return self._fit(X, y, is_classifier=True)

    def predict(self, X):
        """
        Predict class labels for samples in `X`.
    
        This method uses the trained model to predict the class labels for the 
        input samples `X`. The predicted class label for each sample is the class 
        that yields the highest net input value (before activation function).
    
        Parameters
        ----------
        X : array-like or sparse matrix, shape (n_samples, n_features)
            Samples for which to predict the class labels. The input data can be 
            dense or sparse.
    
        Returns
        -------
        y_pred : array-like, shape (n_samples,)
            Predicted class labels for each sample in `X`.
    
        Notes
        -----
        The method first checks if the model has been fitted by verifying the 
        presence of the `weights_` attribute. It then processes the input data `X` 
        and uses the model's weights to compute the net input values. The class 
        labels are determined based on the highest net input value.
    
        Examples
        --------
        >>> from sklearn.datasets import load_iris
        >>> from gofast.estimators.perceptron import GradientDescentClassifier
        >>> iris = load_iris()
        >>> X = iris.data
        >>> y = iris.target
        >>> gd_clf = GradientDescentClassifier(eta0=0.01, max_iter=50)
        >>> gd_clf.fit(X, y)
        GradientDescentClassifier(...)
        >>> y_pred = gd_clf.predict(X)
        >>> print(y_pred)
    
        See Also
        --------
        predict_proba : Predict class probabilities for samples in `X`.
    
        References
        ----------
        .. [1] Goodfellow, I., Bengio, Y., & Courville, A. (2016). Deep Learning.
               MIT Press. http://www.deeplearningbook.org
        """
        check_is_fitted(self, 'weights_')
        X = check_array(X, accept_sparse=True, estimator= self, input_name="X")
        return self._predict(X)
    
    def predict_proba(self, X):
        """
        Predict class probabilities for samples in `X`.
    
        This method computes the probability estimates for each class for the 
        input samples `X`. The probabilities are determined using the specified 
        activation function.
    
        Parameters
        ----------
        X : array-like or sparse matrix, shape (n_samples, n_features)
            Samples for which to predict the class probabilities. The input data 
            can be dense or sparse.
    
        Returns
        -------
        y_proba : array-like, shape (n_samples, n_classes)
            Predicted class probabilities for each sample in `X`. Each row 
            corresponds to a sample, and each column corresponds to a class.
    
        Notes
        -----
        The method first checks if the model has been fitted by verifying the 
        presence of the `weights_` attribute. It then processes the input data `X` 
        and uses the model's weights to compute the net input values. The 
        probabilities are computed using the activation function (e.g., sigmoid, 
        softmax) specified during model initialization.
    
        Examples
        --------
        >>> from sklearn.datasets import load_iris
        >>> from gofast.estimators.perceptron import GradientDescentClassifier
        >>> iris = load_iris()
        >>> X = iris.data
        >>> y = iris.target
        >>> gd_clf = GradientDescentClassifier(eta0=0.01, max_iter=50)
        >>> gd_clf.fit(X, y)
        GradientDescentClassifier(...)
        >>> y_proba = gd_clf.predict_proba(X)
        >>> print(y_proba)
    
        See Also
        --------
        predict : Predict class labels for samples in `X`.
    
        References
        ----------
        .. [1] Goodfellow, I., Bengio, Y., & Courville, A. (2016). Deep Learning.
               MIT Press. http://www.deeplearningbook.org
        """
        check_is_fitted(self, 'weights_')
        X = check_array(X, accept_sparse=True, estimator= self, input_name="X")
        return self._predict_proba(X)

class GradientDescentRegressor(GradientDescentBase, RegressorMixin):
    """
    Gradient Descent Regressor for Linear Regression.

    This regressor employs the gradient descent optimization algorithm to
    perform linear regression tasks. The GradientDescentRegressor predicts 
    outcomes using a linear combination of input features and optimizes the 
    weights by minimizing the cost function through gradient descent. During 
    training, the model's weights are updated by calculating the gradient of 
    the cost function and adjusting the weights to minimize the error.

    Mathematical Formulation:
    The core of the gradient descent for linear regression involves iteratively
    updating the model weights to reduce the cost function, using the following rule:

    .. math::
        w := w - \eta0 \sum_{i} (y^{(i)} - \phi(z^{(i)})) x^{(i)}

    Here:
    - :math:`\eta0` is the learning rate, which controls the step size in the 
      weight update process.
    - :math:`y^{(i)}` represents the true target value for the \(i\)-th sample.
    - :math:`\phi(z^{(i)})` is the predicted target value, where :math:`\phi(z)` 
      is typically a linear function of the form \(w^T x\).
    - :math:`x^{(i)}` is the feature vector of the \(i\)-th sample.

    By continuously adjusting the weights in the direction that reduces the cost 
    function, this regressor effectively fits the linear model to the data, 
    improving prediction accuracy over iterations.

    Parameters
    ----------
    eta0 : float, default=0.001
        Learning rate (between 0.0 and 1.0). Controls the step size for weight
        updates during training.

    max_iter : int, default=1000
        Number of passes over the training dataset (epochs). Specifies how many
        times the algorithm iterates over the entire dataset during training.

    tol : float, default=1e-4
        Tolerance for the stopping criterion. Training will stop when the 
        improvement in the cost function is less than `tol` for `n_iter_no_change`
        consecutive iterations.

    early_stopping : bool, default=False
        Whether to use early stopping to terminate training when validation 
        score is not improving.

    validation_fraction : float, default=0.1
        Proportion of training data to set aside as validation set for 
        early stopping. Only used if `early_stopping` is True.

    n_iter_no_change : int, default=5
        Number of iterations with no improvement to wait before stopping 
        training early.

    learning_rate : {'constant', 'invscaling', 'adaptive'}, default='constant'
        Learning rate schedule for weight updates.
        - 'constant': Learning rate remains constant.
        - 'invscaling': Gradually decreases the learning rate at each time step.
        - 'adaptive': Keeps the learning rate constant as long as training 
          loss keeps decreasing.

    power_t : float, default=0.5
        The exponent for inverse scaling learning rate. Used when 
        `learning_rate='invscaling'`.

    alpha : float, default=0.0001
        L2 penalty (regularization term) parameter.

    batch_size : int or 'auto', default='auto'
        Size of minibatches for stochastic optimizers. If 'auto', batch size is
        set to `min(200, n_samples)`.

    clipping_threshold : float, default=250
        Threshold for clipping gradients to avoid overflow during training.

    shuffle : bool, default=True
        Whether to shuffle the training data before each epoch.

    random_state : int or None, default=None
        Seed for the random number generator. If provided, ensures reproducibility
        of results.

    verbose : bool, default=False
        Whether to print progress messages to stdout.

    Attributes
    ----------
    weights_ : ndarray of shape (n_features + 1,)
        Weights after fitting. These weights represent the coefficients for
        the linear combination of features.

    cost_ : list of float
        List containing the value of the cost function at each epoch during
        training. Useful for monitoring the convergence of the algorithm.

    Examples
    --------
    >>> from sklearn.datasets import load_diabetes
    >>> from sklearn.model_selection import train_test_split
    >>> from gofast.estimators.perceptron import GradientDescentRegressor
    >>> diabetes = load_diabetes()
    >>> X = diabetes.data
    >>> y = diabetes.target
    >>> X_train, X_test, y_train, y_test = train_test_split(
    ...     X, y, test_size=0.3, random_state=0)
    >>> gd_reg = GradientDescentRegressor(eta0=0.001, max_iter=1000, verbose=True)
    >>> gd_reg.fit(X_train, y_train)
    GradientDescentRegressor(...)
    >>> y_pred = gd_reg.predict(X_test)
    >>> mse = np.mean((y_pred - y_test) ** 2)
    >>> print('Mean Squared Error:', mse)

    Notes
    -----
    Gradient Descent is a widely used optimization technique for training
    linear regression models. The learning rate (eta0) and the number of
    iterations (max_iter) are crucial hyperparameters that impact the training
    process. Careful tuning of these hyperparameters is necessary for
    achieving optimal results.

    See Also
    --------
    LinearRegression : Linear regression from Scikit-Learn.
    
    References
    ----------
    .. [1] Goodfellow, I., Bengio, Y., & Courville, A. (2016). Deep Learning.
           MIT Press. http://www.deeplearningbook.org
    .. [2] Bottou, L. (2010). "Large-Scale Machine Learning with Stochastic Gradient Descent".
           Proceedings of COMPSTAT'2010.
    .. [3] Ruder, S. (2016). "An overview of gradient descent optimization algorithms".
           arXiv preprint arXiv:1609.04747.
    """
    def __init__(
        self, 
        eta0=0.001, 
        max_iter=1000, 
        tol=1e-4, 
        early_stopping=False, 
        validation_fraction=0.1, 
        n_iter_no_change=5,
        learning_rate='constant', 
        power_t=0.5, 
        alpha=0.0001, 
        batch_size='auto',
        clipping_threshold=250, 
        shuffle=True, 
        random_state=None, 
        verbose=False,
    ):
        super().__init__(
            eta0=eta0, 
            max_iter=max_iter, 
            tol=tol, 
            early_stopping=early_stopping, 
            validation_fraction=validation_fraction, 
            n_iter_no_change=n_iter_no_change, 
            learning_rate=learning_rate, 
            power_t=power_t, 
            alpha=alpha, 
            batch_size=batch_size, 
            clipping_threshold=clipping_threshold,
            shuffle=shuffle, 
            random_state=random_state, 
            verbose=verbose, 
        )
        
    def fit(self, X, y, sample_weight=None):
        """
        Fit the GradientDescentRegressor model to the training data.
    
        This method trains the GradientDescentRegressor on the provided training
        data `X` and target values `y`. It utilizes the gradient descent optimization
        algorithm to iteratively update the model's weights, aiming to minimize the 
        cost function, typically the mean squared error for regression tasks.
    
        Parameters
        ----------
        X : array-like of shape (n_samples, n_features)
            Training data where `n_samples` is the number of samples and 
            `n_features` is the number of features.
    
        y : array-like of shape (n_samples,)
            Target values.
    
        sample_weight : array-like of shape (n_samples,), default=None
            Individual weights for each sample. If not provided, all samples 
            are given equal weight. Note that `sample_weight` is not utilized 
            in this implementation, but included for API consistency.
    
        Returns
        -------
        self : object
            Returns an instance of self.
    
        Notes
        -----
        The fit method involves the following steps:
        
        1. **Initialization**:
           - The weights are initialized, typically to small random values.
        
        2. **Gradient Descent Iteration**:
           - For each epoch (iteration over the dataset):
             - The predictions are made using the current weights.
             - The errors are calculated as the difference between the predictions
               and the actual target values.
             - The gradients are computed based on these errors.
             - The weights are updated using the computed gradients.
        
        The weights are updated according to the rule:
        
        .. math::
            w := w - \eta0 \sum_{i} (y^{(i)} - \phi(z^{(i)})) x^{(i)}
        
        where:
        - :math:`\eta0` is the learning rate.
        - :math:`y^{(i)}` is the true target value.
        - :math:`\phi(z^{(i)})` is the predicted target value.
        - :math:`x^{(i)}` is the feature vector of the \(i\)-th sample.
    
        Examples
        --------
        >>> from gofast.estimators.perceptron import GradientDescentRegressor
        >>> from sklearn.datasets import load_boston
        >>> from sklearn.model_selection import train_test_split
        >>> boston = load_boston()
        >>> X = boston.data
        >>> y = boston.target
        >>> X_train, X_test, y_train, y_test = train_test_split(X, y, test_size=0.3, random_state=0)
        >>> gd_reg = GradientDescentRegressor(eta0=0.001, max_iter=1000)
        >>> gd_reg.fit(X_train, y_train)
        GradientDescentRegressor(...)
        >>> y_pred = gd_reg.predict(X_test)
        >>> mse = np.mean((y_pred - y_test) ** 2)
        >>> print('Mean Squared Error:', mse)
    
        See Also
        --------
        GradientDescentBase : Base class for gradient descent-based algorithms.
    
        References
        ----------
        .. [1] Goodfellow, I., Bengio, Y., & Courville, A. (2016). Deep Learning.
               MIT Press. http://www.deeplearningbook.org
        """
        return self._fit(X, y, is_classifier=False)
    
    def predict(self, X):
        """
        Predict continuous target values using the trained GradientDescentRegressor model.
    
        This method generates predictions for the input samples in `X` based on the
        trained weights of the GradientDescentRegressor. It calculates the net input 
        (weighted sum of features) and applies the linear activation function to 
        produce the predicted values.
    
        Parameters
        ----------
        X : array-like or sparse matrix of shape (n_samples, n_features)
            Input samples where `n_samples` is the number of samples and 
            `n_features` is the number of features.
    
        Returns
        -------
        y_pred : array-like of shape (n_samples,)
            Predicted continuous target values.
    
        Notes
        -----
        The predict method involves the following steps:
    
        1. **Input Validation**:
           - Checks if the model has been fitted by verifying the presence of the
             learned weights.
           - Validates the input array `X` for consistency.
    
        2. **Prediction**:
           - Computes the net input for each sample in `X` using the formula:
        
           .. math::
               z = X \cdot w + b
        
           where:
           - :math:`X` is the input feature matrix.
           - :math:`w` is the weight vector.
           - :math:`b` is the bias term.
        
           - Since the regressor uses a linear activation function, the output is 
             directly the net input.
        
        Examples
        --------
        >>> from gofast.estimators.perceptron import GradientDescentRegressor
        >>> from sklearn.datasets import load_boston
        >>> from sklearn.model_selection import train_test_split
        >>> boston = load_boston()
        >>> X = boston.data
        >>> y = boston.target
        >>> X_train, X_test, y_train, y_test = train_test_split(X, y, test_size=0.3, random_state=0)
        >>> gd_reg = GradientDescentRegressor(eta0=0.001, max_iter=1000)
        >>> gd_reg.fit(X_train, y_train)
        GradientDescentRegressor(...)
        >>> y_pred = gd_reg.predict(X_test)
        >>> print('Predicted values:', y_pred)
    
        See Also
        --------
        GradientDescentBase : Base class for gradient descent-based algorithms.
    
        References
        ----------
        .. [1] Goodfellow, I., Bengio, Y., & Courville, A. (2016). Deep Learning.
               MIT Press. http://www.deeplearningbook.org
        """
        check_is_fitted(self, 'weights_')
        X = check_array(X, accept_sparse=True, estimator=self, input_name="X") 
        return self._predict(X)

class FuzzyNeuralNetClassifier(FuzzyNeuralNetBase, ClassifierMixin):
    """
    FuzzyNeuralNetClassifier is an ensemble neuro-fuzzy network-based 
    classifier that integrates fuzzy logic and neural networks to perform 
    classification tasks.
    
    See more in :ref:`User Guide`. 

    Parameters
    ----------
    n_clusters : int, default=3
        The number of fuzzy clusters for each feature in the input data. 
        This parameter controls the granularity of the fuzzy logic 
        partitioning.

    n_estimators : int, default=10
        The number of neural network estimators in the ensemble. This 
        parameter determines how many individual MLP models will be trained 
        and their predictions aggregated.

    learning_rate_init : float, default=0.001
        The initial learning rate for training the `MLPClassifier`. A smaller 
        learning rate makes the training process more stable but slower.

    max_iter : int, default=200
        Maximum number of iterations for training each `MLPClassifier`. This 
        parameter determines how long the training will continue if it does 
        not converge before reaching this limit.

    hidden_layer_sizes : tuple, default=(100,)
        The number of neurons in each hidden layer of the `MLPClassifier`. 
        For example, (100,) means there is one hidden layer with 100 neurons.

    activation : {'identity', 'logistic', 'tanh', 'relu'}, default='relu'
        Activation function for the hidden layer in the `MLPClassifier`.
        - 'identity': no-op activation, useful for linear bottleneck, 
          returns `f(x) = x`
        - 'logistic': the logistic sigmoid function, returns 
          `f(x) = 1 / (1 + exp(-x))`
        - 'tanh': the hyperbolic tan function, returns 
          `f(x) = tanh(x)`
        - 'relu': the rectified linear unit function, returns 
          `f(x) = max(0, x)`

    solver : {'lbfgs', 'sgd', 'adam'}, default='adam'
        The solver for weight optimization in the `MLPClassifier`.
        - 'lbfgs': optimizer in the family of quasi-Newton methods
        - 'sgd': stochastic gradient descent
        - 'adam': stochastic gradient-based optimizer proposed by Kingma, 
          Diederik, and Jimmy Ba

    alpha : float, default=0.0001
        L2 penalty (regularization term) parameter for the `MLPClassifier`. 
        Regularization helps to prevent overfitting by penalizing large weights.

    batch_size : int, default='auto'
        Size of minibatches for stochastic optimizers. If 'auto', batch size 
        is set to `min(200, n_samples)`.

    learning_rate : {'constant', 'invscaling', 'adaptive'}, default='constant'
        Learning rate schedule for weight updates.
        - 'constant': learning rate remains constant
        - 'invscaling': gradually decreases the learning rate at each time step
        - 'adaptive': keeps the learning rate constant to `learning_rate_init` 
          as long as training loss keeps decreasing

    power_t : float, default=0.5
        The exponent for inverse scaling learning rate. It is used only 
        when `learning_rate='invscaling'`.

    tol : float, default=1e-4
        Tolerance for the optimization. Training will stop when the 
        validation score is not improving by at least `tol` for two consecutive 
        iterations.

    momentum : float, default=0.9
        Momentum for gradient descent update. Should be between 0 and 1. 
        It helps to accelerate gradients vectors in the right directions, 
        thus leading to faster converging.

    nesterovs_momentum : bool, default=True
        Whether to use Nesterov’s momentum. Nesterov’s momentum is an 
        improvement over standard momentum by considering the gradient ahead 
        of the current point in time.

    early_stopping : bool, default=False
        Whether to use early stopping to terminate training when validation 
        score is not improving. If set to `True`, it will automatically set 
        aside a fraction of training data as validation and terminate 
        training when validation score is not improving by at least `tol` for 
        `n_iter_no_change` consecutive epochs.

    validation_fraction : float, default=0.1
        The proportion of training data to set aside as validation set for 
        early stopping. It is used only if `early_stopping` is set to `True`.

    beta_1 : float, default=0.9
        Exponential decay rate for estimates of first moment vector in adam, 
        should be in the range `[0, 1)`.

    beta_2 : float, default=0.999
        Exponential decay rate for estimates of second moment vector in adam, 
        should be in the range `[0, 1)`.

    epsilon : float, default=1e-8
        Value for numerical stability in adam. It is used to prevent any 
        division by zero in the implementation.

    n_iter_no_change : int, default=10
        Maximum number of epochs to not meet `tol` improvement. The training 
        will stop if the validation score is not improving by at least `tol` 
        for `n_iter_no_change` consecutive epochs.

    max_fun : int, default=15000
        Only used when solver='lbfgs'. Maximum number of function calls.

    random_state : int, RandomState instance, default=None
        Determines random number generation for weights and bias 
        initialization, train-test split if early stopping is used, and batch 
        sampling when solver='sgd' or 'adam'. Pass an int for reproducible 
        results across multiple function calls.

    verbose : bool, default=False
        Whether to print progress messages to stdout. If `True`, progress 
        messages are printed during training.

    Notes
    -----
    The FuzzyNeuralNetClassifier combines the strengths of fuzzy logic and 
    neural networks to capture nonlinear relationships in data. Fuzzy logic 
    helps in dealing with uncertainty and imprecision, while neural networks 
    provide learning capabilities.

    The fuzzy clustering is performed using c-means clustering. The resulting 
    fuzzy sets are used to transform the input features, which are then fed 
    into an ensemble of `MLPClassifier` models for learning.

    The objective function for fuzzy c-means clustering is:
    
    .. math::
        \min \sum_{i=1}^{n} \sum_{j=1}^{c} u_{ij}^m \|x_i - v_j\|^2

    where :math:`u_{ij}` is the degree of membership of :math:`x_i` in the 
    cluster :math:`j`, :math:`v_j` is the cluster center, and :math:`m` is a 
    weighting exponent.
    
    The ensemble of neural networks helps to improve the model's robustness 
    and performance by averaging the predictions of multiple estimators, 
    which reduces the variance and the risk of overfitting.

    Examples
    --------
    >>> from gofast.estimators.perceptron import FuzzyNeuralNetClassifier
    >>> X = [[0., 0.], [1., 1.]]
    >>> y = [0, 1]
    >>> clf = FuzzyNeuralNetClassifier(n_clusters=2, n_estimators=5, 
                                       max_iter=1000, verbose=True)
    >>> clf.fit(X, y)
    FuzzyNeuralNetClassifier(...)
    >>> clf.predict([[2., 2.]])
    array([1])

    See Also
    --------
    sklearn.neural_network.MLPClassifier : Multi-layer Perceptron classifier.
    sklearn.neural_network.MLPRegressor : Multi-layer Perceptron regressor.
    
    References
    ----------
    .. [1] J.-S. R. Jang, "ANFIS: Adaptive-Network-based Fuzzy Inference 
           System," IEEE Transactions on Systems, Man, and Cybernetics, vol. 
           23, no. 3, pp. 665-685, 1993.
    """
    def __init__(
        self, 
        n_estimators=10,
        n_clusters=3, 
        eta0=0.001, 
        max_iter=200, 
        hidden_layer_sizes=(100,), 
        activation='relu', 
        solver='adam', 
        alpha=0.0001, 
        batch_size='auto', 
        learning_rate='constant', 
        power_t=0.5, 
        tol=1e-4, 
        momentum=0.9, 
        nesterovs_momentum=True, 
        early_stopping=False, 
        validation_fraction=0.1, 
        beta_1=0.9, 
        beta_2=0.999, 
        epsilon=1e-8, 
        n_iter_no_change=10, 
        max_fun=15000, 
        random_state=None, 
        verbose=False): 
        super().__init__( 
            n_clusters=n_clusters, 
            n_estimators=n_estimators,
            eta0=eta0, 
            max_iter=max_iter, 
            hidden_layer_sizes=hidden_layer_sizes, 
            activation=activation, 
            solver=solver, 
            alpha=alpha, 
            batch_size=batch_size, 
            learning_rate=learning_rate, 
            power_t=power_t, 
            tol=tol, 
            momentum=momentum, 
            nesterovs_momentum=nesterovs_momentum, 
            early_stopping=early_stopping, 
            validation_fraction=validation_fraction, 
            beta_1=beta_1, 
            beta_2=beta_2, 
            epsilon=epsilon, 
            n_iter_no_change=n_iter_no_change, 
            max_fun=max_fun, 
            random_state=random_state, 
            verbose=verbose
        )
    def fit(self, X, y, sample_weight=None):
        """
        Fit the FuzzyNeuralNetClassifier model according to the given training 
        data.
    
        Parameters
        ----------
        X : array-like of shape (n_samples, n_features)
            Training data where `n_samples` is the number of samples and
            `n_features` is the number of features.
    
        y : array-like of shape (n_samples,)
            Target values (class labels).
    
        sample_weight : array-like of shape (n_samples,), default=None
            Individual weights for each sample. If not provided, all samples are 
            given equal weight.
    
        Returns
        -------
        self : object
            Returns self.
    
        Notes
        -----
        The fit process involves the following steps:
        
        1. **Data Validation and Preprocessing**:
           Ensures that `X` and `y` have correct shapes and types.
           Standard scaling is applied to `X`, and `y` is one-hot encoded if 
           there are multiple classes.
    
        2. **Fuzzification**:
           The input features are transformed into fuzzy sets using fuzzy
           c-means clustering:
           
           .. math::
               \min \sum_{i=1}^{n} \sum_{j=1}^{c} u_{ij}^m \|x_i - v_j\|^2
    
           where :math:`u_{ij}` is the degree of membership of :math:`x_i` in 
           cluster :math:`j`, :math:`v_j` is the cluster center, and :math:`m` 
           is a weighting exponent.
    
        3. **Ensemble Training**:
           An ensemble of `n_estimators` neural network models is trained. 
           Each model in the ensemble is an `MLPClassifier`.
    
           The scaled and fuzzified features are used to train each model in 
           the ensemble. The models are trained independently, and their 
           predictions will be aggregated to form the final prediction.
    
        If `verbose=True`, a progress bar will be displayed during the training 
        process for each model in the ensemble.
    
        Examples
        --------
        >>> from gofast.estimators.perceptron import FuzzyNeuralNetClassifier
        >>> X = [[0., 0.], [1., 1.]]
        >>> y = [0, 1]
        >>> clf = FuzzyNeuralNetClassifier(n_clusters=2, n_estimators=5, 
                                           max_iter=1000, verbose=True)
        >>> clf.fit(X, y)
        FuzzyNeuralNetClassifier(...)
    
        See Also
        --------
        sklearn.neural_network.MLPClassifier : Multi-layer Perceptron classifier.
        
        References
        ----------
        .. [1] J.-S. R. Jang, "ANFIS: Adaptive-Network-based Fuzzy Inference
               System," IEEE Transactions on Systems, Man, and Cybernetics, vol.
               23, no. 3, pp. 665-685, 1993.
        """
        return self._fit(
            X, y, 
            is_classifier=True, 
            sample_weight=sample_weight
        )

    def predict(self, X):
        """
        Predict using the FuzzyNeuralNetClassifier model.
    
        Parameters
        ----------
        X : array-like of shape (n_samples, n_features)
            The input samples.
    
        Returns
        -------
        y_pred_classes : array of shape (n_samples,)
            The predicted class labels.
    
        Notes
        -----
        The predict process involves the following steps:
        
        1. **Data Scaling**:
           The input features are scaled using the same scaler fitted during
           the training process.
    
        2. **Ensemble Prediction**:
           The scaled features are fed into each trained `MLPClassifier` in 
           the ensemble to obtain individual predictions. The final prediction 
           is made by taking the majority vote among the ensemble's predictions.
    
        Examples
        --------
        >>> from gofast.estimators.perceptron import FuzzyNeuralNetClassifier
        >>> X = [[2., 2.]]
        >>> clf = FuzzyNeuralNetClassifier(n_clusters=2, n_estimators=5, 
                                           max_iter=1000, verbose=True)
        >>> clf.fit([[0., 0.], [1., 1.]], [0, 1])
        FuzzyNeuralNetClassifier(...)
        >>> clf.predict(X)
        array([1])
    
        See Also
        --------
        sklearn.neural_network.MLPClassifier : Multi-layer Perceptron classifier.
        
        References
        ----------
        .. [1] J.-S. R. Jang, "ANFIS: Adaptive-Network-based Fuzzy Inference
               System," IEEE Transactions on Systems, Man, and Cybernetics, vol.
               23, no. 3, pp. 665-685, 1993.
        """
        check_is_fitted (self, 'ensemble_') 
        X = check_array(X,accept_sparse= True, to_frame=False, input_name="X" )
        X_scaled = self.scaler.transform(X)
        y_pred_ensemble = np.array(
            [estimator.predict(X_scaled) for estimator in self.ensemble_])
        y_pred_majority = np.apply_along_axis(
            lambda x: np.argmax(np.bincount(x)), axis=0, arr=y_pred_ensemble)
        y_pred_classes = self.encoder.inverse_transform(
            y_pred_majority.reshape(-1, 1)).flatten()
        
        return y_pred_classes

    def predict_proba(self, X):
        """
        Probability estimates using the FuzzyNeuralNetClassifier model.
    
        Parameters
        ----------
        X : array-like of shape (n_samples, n_features)
            The input samples for which to predict the class probabilities.
    
        Returns
        -------
        y_proba : array of shape (n_samples, n_classes)
            The predicted class probabilities. The columns correspond to the 
            classes in sorted order, as they appear in the attribute `classes_`.
    
        Notes
        -----
        The predict_proba process involves the following steps:
        
        1. **Data Scaling**:
           The input features are scaled using the same scaler fitted during
           the training process.
    
        2. **Ensemble Probability Prediction**:
           The scaled features are fed into each trained `MLPClassifier` in 
           the ensemble to obtain individual class probability predictions. The 
           final probability prediction is made by averaging the probabilities 
           predicted by all models in the ensemble.
    
        The predicted probabilities represent the likelihood of each class
        for the input samples. The `MLPClassifier` computes these probabilities
        using the softmax function in the output layer:
        
        .. math::
            P(y = k | x) = \frac{\exp(\hat{y}_k)}{\sum_{j=1}^{C} \exp(\hat{y}_j)}
    
        where :math:`\hat{y}_k` is the raw model output for class `k`, and 
        :math:`C` is the number of classes.
    
        Examples
        --------
        >>> from gofast.estimators.perceptron import FuzzyNeuralNetClassifier
        >>> X = [[2., 2.]]
        >>> clf = FuzzyNeuralNetClassifier(n_clusters=2, n_estimators=5, 
                                           max_iter=1000, verbose=True)
        >>> clf.fit([[0., 0.], [1., 1.]], [0, 1])
        FuzzyNeuralNetClassifier(...)
        >>> clf.predict_proba(X)
        array([[0.1, 0.9]])
    
        See Also
        --------
        sklearn.neural_network.MLPClassifier : Multi-layer Perceptron classifier.
        
        References
        ----------
        .. [1] J.-S. R. Jang, "ANFIS: Adaptive-Network-based Fuzzy Inference
               System," IEEE Transactions on Systems, Man, and Cybernetics, vol.
               23, no. 3, pp. 665-685, 1993.
        """
        check_is_fitted (self, 'ensemble_') 
        X = check_array(X,accept_sparse= True, to_frame=False, input_name="X" )
        
        X_scaled = self.scaler.transform(X)
        y_proba_ensemble = np.array(
            [estimator.predict_proba(X_scaled) for estimator in self.ensemble_])
        y_proba_avg = np.mean(y_proba_ensemble, axis=0)
        
        return y_proba_avg
    

class FuzzyNeuralNetRegressor(FuzzyNeuralNetBase, RegressorMixin):
    """
    FuzzyNeuralNetRegressor is an ensemble neuro-fuzzy network-based 
    regressor that integrates fuzzy logic and neural networks to perform 
    regression tasks.

    See more in :ref:`User Guide`. 
    
    Parameters
    ----------
    n_clusters : int, default=3
        The number of fuzzy clusters for each feature in the input data. 
        This parameter controls the granularity of the fuzzy logic 
        partitioning.

    n_estimators : int, default=10
        The number of neural network estimators in the ensemble. This 
        parameter determines how many individual MLP models will be trained 
        and their predictions aggregated.

    learning_rate_init : float, default=0.001
        The initial learning rate for training the `MLPRegressor`. A smaller 
        learning rate makes the training process more stable but slower.

    max_iter : int, default=200
        Maximum number of iterations for training each `MLPRegressor`. This 
        parameter determines how long the training will continue if it does 
        not converge before reaching this limit.

    hidden_layer_sizes : tuple, default=(100,)
        The number of neurons in each hidden layer of the `MLPRegressor`. 
        For example, (100,) means there is one hidden layer with 100 neurons.

    activation : {'identity', 'logistic', 'tanh', 'relu'}, default='relu'
        Activation function for the hidden layer in the `MLPRegressor`.
        - 'identity': no-op activation, useful for linear bottleneck, 
          returns `f(x) = x`
        - 'logistic': the logistic sigmoid function, returns 
          `f(x) = 1 / (1 + exp(-x))`
        - 'tanh': the hyperbolic tan function, returns 
          `f(x) = tanh(x)`
        - 'relu': the rectified linear unit function, returns 
          `f(x) = max(0, x)`

    solver : {'lbfgs', 'sgd', 'adam'}, default='adam'
        The solver for weight optimization in the `MLPRegressor`.
        - 'lbfgs': optimizer in the family of quasi-Newton methods
        - 'sgd': stochastic gradient descent
        - 'adam': stochastic gradient-based optimizer proposed by Kingma, 
          Diederik, and Jimmy Ba

    alpha : float, default=0.0001
        L2 penalty (regularization term) parameter for the `MLPRegressor`. 
        Regularization helps to prevent overfitting by penalizing large weights.

    batch_size : int, default='auto'
        Size of minibatches for stochastic optimizers. If 'auto', batch size 
        is set to `min(200, n_samples)`.

    learning_rate : {'constant', 'invscaling', 'adaptive'}, default='constant'
        Learning rate schedule for weight updates.
        - 'constant': learning rate remains constant
        - 'invscaling': gradually decreases the learning rate at each time step
        - 'adaptive': keeps the learning rate constant to `learning_rate_init` 
          as long as training loss keeps decreasing

    power_t : float, default=0.5
        The exponent for inverse scaling learning rate. It is used only 
        when `learning_rate='invscaling'`.

    tol : float, default=1e-4
        Tolerance for the optimization. Training will stop when the 
        validation score is not improving by at least `tol` for two consecutive 
        iterations.

    momentum : float, default=0.9
        Momentum for gradient descent update. Should be between 0 and 1. 
        It helps to accelerate gradients vectors in the right directions, 
        thus leading to faster converging.

    nesterovs_momentum : bool, default=True
        Whether to use Nesterov’s momentum. Nesterov’s momentum is an 
        improvement over standard momentum by considering the gradient ahead 
        of the current point in time.

    early_stopping : bool, default=False
        Whether to use early stopping to terminate training when validation 
        score is not improving. If set to `True`, it will automatically set 
        aside a fraction of training data as validation and terminate 
        training when validation score is not improving by at least `tol` for 
        `n_iter_no_change` consecutive epochs.

    validation_fraction : float, default=0.1
        The proportion of training data to set aside as validation set for 
        early stopping. It is used only if `early_stopping` is set to `True`.

    beta_1 : float, default=0.9
        Exponential decay rate for estimates of first moment vector in adam, 
        should be in the range `[0, 1)`.

    beta_2 : float, default=0.999
        Exponential decay rate for estimates of second moment vector in adam, 
        should be in the range `[0, 1)`.

    epsilon : float, default=1e-8
        Value for numerical stability in adam. It is used to prevent any 
        division by zero in the implementation.

    n_iter_no_change : int, default=10
        Maximum number of epochs to not meet `tol` improvement. The training 
        will stop if the validation score is not improving by at least `tol` 
        for `n_iter_no_change` consecutive epochs.

    max_fun : int, default=15000
        Only used when solver='lbfgs'. Maximum number of function calls.

    random_state : int, RandomState instance, default=None
        Determines random number generation for weights and bias 
        initialization, train-test split if early stopping is used, and batch 
        sampling when solver='sgd' or 'adam'. Pass an int for reproducible 
        results across multiple function calls.

    verbose : bool, default=False
        Whether to print progress messages to stdout. If `True`, progress 
        messages are printed during training.

    Notes
    -----
    The FuzzyNeuralNetRegressor combines the strengths of fuzzy logic and 
    neural networks to capture nonlinear relationships in data. Fuzzy logic 
    helps in dealing with uncertainty and imprecision, while neural networks 
    provide learning capabilities.

    The fuzzy clustering is performed using c-means clustering. The resulting 
    fuzzy sets are used to transform the input features, which are then fed 
    into an ensemble of `MLPRegressor` models for learning.

    The objective function for fuzzy c-means clustering is:
    
    .. math::
        \min \sum_{i=1}^{n} \sum_{j=1}^{c} u_{ij}^m \|x_i - v_j\|^2

    where :math:`u_{ij}` is the degree of membership of :math:`x_i` in the 
    cluster :math:`j`, :math:`v_j` is the cluster center, and :math:`m` is a 
    weighting exponent.
    
    The ensemble of neural networks helps to improve the model's robustness 
    and performance by averaging the predictions of multiple estimators, 
    which reduces the variance and the risk of overfitting.

    Examples
    --------
    >>> from gofast.estimators.perceptron import FuzzyNeuralNetRegressor
    >>> X = [[0., 0.], [1., 1.]]
    >>> y = [0.0, 1.0]
    >>> regr = FuzzyNeuralNetRegressor(n_clusters=2, n_estimators=5, 
                                       max_iter=1000, verbose=True)
    >>> regr.fit(X, y)
    FuzzyNeuralNetRegressor(...)
    >>> regr.predict([[2., 2.]])
    array([1.0])

    See Also
    --------
    sklearn.neural_network.MLPRegressor : Multi-layer Perceptron regressor.
    
    References
    ----------
    .. [1] J.-S. R. Jang, "ANFIS: Adaptive-Network-based Fuzzy Inference 
           System," IEEE Transactions on Systems, Man, and Cybernetics, vol. 
           23, no. 3, pp. 665-685, 1993.
    """
    def __init__(
        self, 
        n_estimators=10,
        n_clusters=3, 
        eta0=0.001, 
        max_iter=200, 
        hidden_layer_sizes=(100,), 
        activation='relu', 
        solver='adam', 
        alpha=0.0001, 
        batch_size='auto', 
        learning_rate='constant', 
        power_t=0.5, 
        tol=1e-4, 
        momentum=0.9, 
        nesterovs_momentum=True, 
        early_stopping=False, 
        validation_fraction=0.1, 
        beta_1=0.9, 
        beta_2=0.999, 
        epsilon=1e-8, 
        n_iter_no_change=10, 
        max_fun=15000, 
        random_state=None, 
        verbose=False): 
        super().__init__( 
            n_clusters=n_clusters, 
            n_estimators=n_estimators,
            eta0=eta0, 
            max_iter=max_iter, 
            hidden_layer_sizes=hidden_layer_sizes, 
            activation=activation, 
            solver=solver, 
            alpha=alpha, 
            batch_size=batch_size, 
            learning_rate=learning_rate, 
            power_t=power_t, 
            tol=tol, 
            momentum=momentum, 
            nesterovs_momentum=nesterovs_momentum, 
            early_stopping=early_stopping, 
            validation_fraction=validation_fraction, 
            beta_1=beta_1, 
            beta_2=beta_2, 
            epsilon=epsilon, 
            n_iter_no_change=n_iter_no_change, 
            max_fun=max_fun, 
            random_state=random_state, 
            verbose=verbose
        )
        
    def fit(self, X, y, sample_weight=None):
        """
        Fit the FuzzyNeuralNetRegressor model according to the given training 
        data.

        Parameters
        ----------
        X : array-like of shape (n_samples, n_features)
            Training data where `n_samples` is the number of samples and
            `n_features` is the number of features.

        y : array-like of shape (n_samples,)
            Target values (continuous).

        sample_weight : array-like of shape (n_samples,), default=None
            Individual weights for each sample. If not provided, all samples 
            are given equal weight.

        Returns
        -------
        self : object
            Returns self.

        Notes
        -----
        The fit process involves the following steps:
        
        1. **Data Validation and Preprocessing**:
           Ensures that `X` and `y` have correct shapes and types.
           Standard scaling is applied to `X`.

        2. **Fuzzification**:
           The input features are transformed into fuzzy sets using fuzzy
           c-means clustering:
           
           .. math::
               \min \sum_{i=1}^{n} \sum_{j=1}^{c} u_{ij}^m \|x_i - v_j\|^2

           where :math:`u_{ij}` is the degree of membership of :math:`x_i` in 
           cluster :math:`j`, :math:`v_j` is the cluster center, and :math:`m` 
           is a weighting exponent.

        3. **Ensemble Training**:
           An ensemble of `n_estimators` neural network models is trained. 
           Each model in the ensemble is an `MLPRegressor`.

           The scaled and fuzzified features are used to train each model in 
           the ensemble. The models are trained independently, and their 
           predictions will be aggregated to form the final prediction.

        If `verbose=True`, a progress bar will be displayed during the training 
        process for each model in the ensemble.

        Examples
        --------
        >>> from gofast.estimators.perceptron import FuzzyNeuralNetRegressor
        >>> X = [[0., 0.], [1., 1.]]
        >>> y = [0.0, 1.0]
        >>> regr = FuzzyNeuralNetRegressor(n_clusters=2, n_estimators=5, 
                                           max_iter=1000, verbose=True)
        >>> regr.fit(X, y)
        FuzzyNeuralNetRegressor(...)

        See Also
        --------
        sklearn.neural_network.MLPRegressor : Multi-layer Perceptron regressor.
        
        References
        ----------
        .. [1] J.-S. R. Jang, "ANFIS: Adaptive-Network-based Fuzzy Inference
               System," IEEE Transactions on Systems, Man, and Cybernetics, vol.
               23, no. 3, pp. 665-685, 1993.
        """
        return self._fit(X, y, is_classifier=False, sample_weight=sample_weight)
    
    def predict(self, X):
        """
        Predict using the FuzzyNeuralNetRegressor model.

        Parameters
        ----------
        X : array-like of shape (n_samples, n_features)
            The input samples.

        Returns
        -------
        y_pred_avg : array of shape (n_samples,)
            The predicted continuous values.

        Notes
        -----
        The predict process involves the following steps:
        
        1. **Data Scaling**:
           The input features are scaled using the same scaler fitted during
           the training process.

        2. **Ensemble Prediction**:
           The scaled features are fed into each trained `MLPRegressor` in 
           the ensemble to obtain individual predictions. The final prediction 
           is made by averaging the predictions of all models in the ensemble.

        Examples
        --------
        >>> from gofast.estimators.perceptron import FuzzyNeuralNetRegressor
        >>> X = [[2., 2.]]
        >>> regr = FuzzyNeuralNetRegressor(n_clusters=2, n_estimators=5, 
                                           max_iter=1000, verbose=True)
        >>> regr.fit([[0., 0.], [1., 1.]], [0.0, 1.0])
        FuzzyNeuralNetRegressor(...)
        >>> regr.predict(X)
        array([1.0])

        See Also
        --------
        sklearn.neural_network.MLPRegressor : Multi-layer Perceptron regressor.
        
        References
        ----------
        .. [1] J.-S. R. Jang, "ANFIS: Adaptive-Network-based Fuzzy Inference
               System," IEEE Transactions on Systems, Man, and Cybernetics, vol.
               23, no. 3, pp. 665-685, 1993.
        """
        check_is_fitted(self, 'ensemble')
        X = check_array(X, accept_sparse=True, to_frame=False, input_name="X")
        X_scaled = self.scaler.transform(X)
        y_pred_ensemble = np.array(
            [estimator.predict(X_scaled) for estimator in self.ensemble])
        y_pred_avg = np.mean(y_pred_ensemble, axis=0)
        
        return y_pred_avg










<|MERGE_RESOLUTION|>--- conflicted
+++ resolved
@@ -14,16 +14,13 @@
 from tqdm import tqdm
 
 from sklearn.base import BaseEstimator, ClassifierMixin, RegressorMixin
-<<<<<<< HEAD
-from sklearn.preprocessing import LabelBinarizer
-=======
 from sklearn.preprocessing import LabelBinarizer 
->>>>>>> 2afac52b
 from sklearn.metrics import accuracy_score, r2_score
 try:from sklearn.utils import type_of_target
 except: from ..tools.coreutils import type_of_target 
 
 from .._gofastlog import  gofastlog
+from ..tools.funcutils import ensure_pkg 
 from ..tools.validator import check_X_y, check_array 
 from ..tools.validator import check_is_fitted
 from ._base import FuzzyNeuralNetBase, NeuroFuzzyBase
@@ -607,8 +604,11 @@
         params = ",\n    ".join(f"{key}={val}" for key, val in self.get_params().items())
         return f"{self.__class__.__name__}(\n    {params}\n)"
     
-
-class NeuroFuzzyRegressor(NeuroFuzzyBase, RegressorMixin):
+@ensure_pkg("skfuzzy", extra="The `skfuzzy` package is required for the"
+            " `NeuroFuzzyRegressor` to function correctly. Please install"
+            " it to proceed."
+    )
+class NeuroFuzzyRegressor(RegressorMixin, NeuroFuzzyBase):
     """
     NeuroFuzzyRegressor is a neuro-fuzzy network-based regressor that
     integrates fuzzy logic and neural networks to perform regression tasks.
@@ -781,6 +781,7 @@
     """
     def __init__(
         self, 
+        *, 
         n_clusters=3, 
         eta0=0.001, 
         max_iter=200, 
@@ -948,7 +949,11 @@
  
         return self._predict(X)
     
-class NeuroFuzzyClassifier(NeuroFuzzyBase, ClassifierMixin):
+@ensure_pkg(
+    "skfuzzy", ("The `skfuzzy` package is required for the "
+     " `NeuroFuzzyClassifier`to function correctly.")
+    )
+class NeuroFuzzyClassifier(ClassifierMixin, NeuroFuzzyBase):
     """
     NeuroFuzzyClassifier is a neuro-fuzzy network-based classifier that 
     integrates fuzzy logic and neural networks to perform classification tasks.
@@ -1120,6 +1125,7 @@
     """
     def __init__(
         self, 
+        *,
         n_clusters=3, 
         eta0=0.001, 
         max_iter=200, 
@@ -1350,7 +1356,7 @@
         """
         return self._predict_proba(X)
 
-class GradientDescentClassifier(GradientDescentBase, ClassifierMixin):
+class GradientDescentClassifier(ClassifierMixin, GradientDescentBase):
     """
     Gradient Descent Classifier for Binary and Multi-Class Classification.
 
@@ -1496,6 +1502,7 @@
 
     def __init__(
         self, 
+        *, 
         eta0=0.001, 
         max_iter=1000, 
         tol=1e-4, 
@@ -1712,7 +1719,7 @@
         X = check_array(X, accept_sparse=True, estimator= self, input_name="X")
         return self._predict_proba(X)
 
-class GradientDescentRegressor(GradientDescentBase, RegressorMixin):
+class GradientDescentRegressor(RegressorMixin, GradientDescentBase):
     """
     Gradient Descent Regressor for Linear Regression.
 
@@ -1850,6 +1857,7 @@
     """
     def __init__(
         self, 
+        *, 
         eta0=0.001, 
         max_iter=1000, 
         tol=1e-4, 
@@ -2034,7 +2042,12 @@
         X = check_array(X, accept_sparse=True, estimator=self, input_name="X") 
         return self._predict(X)
 
-class FuzzyNeuralNetClassifier(FuzzyNeuralNetBase, ClassifierMixin):
+@ensure_pkg(
+    "skfuzzy", 
+    extra= ( "The `skfuzzy` is required for the `FuzzyNeuralNetClassifier`"
+            "to function correctly.")
+    )
+class FuzzyNeuralNetClassifier(ClassifierMixin, FuzzyNeuralNetBase):
     """
     FuzzyNeuralNetClassifier is an ensemble neuro-fuzzy network-based 
     classifier that integrates fuzzy logic and neural networks to perform 
@@ -2209,6 +2222,7 @@
     """
     def __init__(
         self, 
+        *, 
         n_estimators=10,
         n_clusters=3, 
         eta0=0.001, 
@@ -2467,8 +2481,11 @@
         
         return y_proba_avg
     
-
-class FuzzyNeuralNetRegressor(FuzzyNeuralNetBase, RegressorMixin):
+@ensure_pkg(
+    "skfuzzy", ("The `skfuzzy` package is required for the "
+     " `FuzzyNeuralNetRegressor`to function correctly.")
+    )
+class FuzzyNeuralNetRegressor(RegressorMixin, FuzzyNeuralNetBase):
     """
     FuzzyNeuralNetRegressor is an ensemble neuro-fuzzy network-based 
     regressor that integrates fuzzy logic and neural networks to perform 
@@ -2642,6 +2659,7 @@
     """
     def __init__(
         self, 
+        *, 
         n_estimators=10,
         n_clusters=3, 
         eta0=0.001, 
