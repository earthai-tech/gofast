# -*- coding: utf-8 -*-
#   Licence: BSD 3-Clause
#   Author: LKouadio <etanoyau@gmail.com>

"""
Incorporate security best practices into machine learning workflows, 
ensuring models and data are protected throughout their lifecycle.
"""
import os
import hashlib
import hmac
import json
import threading
import zlib
from numbers import Integral 
from datetime import datetime, timedelta
from typing import Any, Dict, List, Optional, Callable
<<<<<<< HEAD
from cryptography.hazmat.primitives.ciphers import Cipher, algorithms, modes
from cryptography.hazmat.backends import default_backend
import zlib

=======
>>>>>>> 6e9bef3a

from sklearn.utils._param_validation import StrOptions

from ._config import INSTALL_DEPENDENCIES, USE_CONDA 
from ..api.property import BaseClass
from ..compat.sklearn import validate_params, Interval 
from ..decorators import smartFitRun, RunReturn 
from ..tools.funcutils import ensure_pkg 
from ..tools.validator import check_is_runned

from .._gofastlog import gofastlog 
logger=gofastlog.get_gofast_logger(__name__)

__all__ = [
    'BaseSecurity',
    'DataEncryption',
    'ModelProtection',
    'SecureDeployment',
    'AuditTrail',
    'AccessControl'
]

@smartFitRun
class BaseSecurity(BaseClass):
    """
    Provides security functionalities such as data encryption,
    decryption, and secure logging. Supports key management,
    encryption algorithms, and secure log handling.

    Parameters
    ----------
    encryption_key : bytes or None, default=None
        The encryption key to use. If `None`, a new key is generated
        using ``Fernet.generate_key()``.

    log_file : str, default='security_log.json'
        The path to the log file where security events are recorded.

    encryption_algorithm : {'fernet', 'sha256'}, default='fernet'
        The encryption algorithm to use. Options are `'fernet'` for
        symmetric encryption or `'sha256'` for hashing.

    log_encryption_enabled : bool, default=False
        If `True`, the log entries are encrypted using the specified
        encryption algorithm.

    log_retention_days : int or None, default=None
        The number of days to retain logs. If `None`, logs are not
        pruned based on age.
        
    initialize_cipher: bool, default=True 
        Initialize cipher when calling `BaseSecurityClass`. This is turned 
        to ``False`` when subclass implements other kind of initialization. 
        
        
    Attributes
    ----------
    encryption_key_ : bytes
        The encryption key used for encryption and decryption.

    cipher_ : object
        The cipher object used for encryption and decryption.

    encryption_algorithm_ : str
        The encryption algorithm in use.

    log_encryption_enabled_ : bool
        Indicates if log encryption is enabled.

    log_file_ : str
        The path to the log file.

    log_retention_days_ : int or None
        The number of days to retain logs.

    Methods
    -------
    encrypt(data)
        Encrypts data using the selected encryption algorithm.

    decrypt(encrypted_data)
        Decrypts data using the selected encryption algorithm.

    export_key(file_path, encrypted=False)
        Exports the encryption key to a file, with optional encryption.

    import_key(file_path, encrypted=False)
        Imports the encryption key from a file, with optional decryption.

    rotate_key(new_key=None)
        Rotates the encryption key and re-encrypts the log file if necessary.

    log_event(event_type, details)
        Logs an event for security auditing, with optional encryption.

    retrieve_logs(decrypt=True)
        Retrieves the logs stored in the log file, with optional decryption.

    prune_old_logs()
        Prunes logs that exceed the log retention policy.

    backup_logs(backup_path)
        Backs up the log file to a specified path.

    Notes
    -----
    The class uses the `cryptography` library for encryption and
    decryption operations. When using the `'fernet'` algorithm, data
    is encrypted symmetrically. The `'sha256'` algorithm is used for
    hashing purposes and does not support decryption.

    Examples
    --------
    >>> from gofast.mlops.security import BaseSecurity
    >>> security = BaseSecurity()
    >>> encrypted_data = security.encrypt(b'secret data')
    >>> decrypted_data = security.decrypt(encrypted_data)
    >>> print(decrypted_data)
    b'secret data'

    See Also
    --------
    cryptography.fernet.Fernet : Symmetric encryption using Fernet.
    hashlib.sha256 : Secure hashing using SHA-256.

    References
    ----------
    .. [1] D. Eastlake and P. Jones, "US Secure Hash Algorithm 1 (SHA1)",
           RFC 3174, 2001.

    """

    @validate_params({
        'encryption_key': [bytes, str, None],
        'log_file': [str],
        'encryption_algorithm': [StrOptions({'fernet', 'sha256'})],
        'log_encryption_enabled': [bool],
        'log_retention_days': [Interval(Integral, 1, None, closed='left'), None],
    })
    def __init__(
        self,
        encryption_key: Optional[bytes] = None,
        log_file: str = 'security_log.json',
        encryption_algorithm: str = 'fernet',
        log_encryption_enabled: bool = False,
        log_retention_days: Optional[int] = None,
    ):
        super().__init__()
        self.encryption_key = encryption_key or self._generate_key()
        self.encryption_algorithm = encryption_algorithm
        self.log_file = log_file
        self.log_encryption_enabled = log_encryption_enabled
        self.log_retention_days = log_retention_days
        self.cipher = self._initialize_cipher()

    @RunReturn 
    def run (self): 
        """ Does nothing, just for API purpose"""
        
    @ensure_pkg(
        'cryptography',
        extra="The 'cryptography' package is required for encryption.",
        auto_install=INSTALL_DEPENDENCIES,
        use_conda=USE_CONDA
    )
    def _generate_key(self) -> bytes:
        """Generates a new encryption key using Fernet."""
        from cryptography.fernet import Fernet
        return Fernet.generate_key()

    @ensure_pkg(
        'cryptography',
        extra="The 'cryptography' package is required for encryption.",
        auto_install=INSTALL_DEPENDENCIES,
        use_conda=USE_CONDA
    )
    def _initialize_cipher(self):
        """Initialize cipher based on the selected encryption algorithm."""
        if self.encryption_algorithm == 'fernet':
            from cryptography.fernet import Fernet
            return Fernet(self.encryption_key)
        elif self.encryption_algorithm == 'sha256':
            # For hashing, no cipher object is needed
            return None
        else:
            raise ValueError("Unsupported encryption algorithm")

    
    @ensure_pkg(
        'cryptography',
        extra="The 'cryptography' package is required for encryption.",
        auto_install=INSTALL_DEPENDENCIES,
        use_conda=USE_CONDA
    )
    def encrypt(self, data: bytes) -> bytes:
        """
        Encrypts data using the selected encryption algorithm.

        Parameters
        ----------
        data : bytes
            The data to encrypt.

        Returns
        -------
        encrypted_data : bytes
            The encrypted data.

        Raises
        ------
        ValueError
            If the encryption algorithm is unsupported.

        Notes
        -----
        When using the `'fernet'` algorithm, the data is encrypted
        symmetrically using the Fernet cipher. For the `'sha256'`
        algorithm, the data is hashed using SHA-256 and cannot be
        decrypted.

        Examples
        --------
        >>> encrypted_data = security.encrypt(b'secret data')

        """
        if self.encryption_algorithm == 'fernet':
            return self.cipher.encrypt(data)
        elif self.encryption_algorithm == 'sha256':
            import hashlib
            return hashlib.sha256(data).hexdigest().encode()
        else:
            raise ValueError("Unsupported encryption algorithm for encryption")

    @ensure_pkg(
        'cryptography',
        extra="The 'cryptography' package is required for decryption.",
        auto_install=INSTALL_DEPENDENCIES,
        use_conda=USE_CONDA
    )
    def decrypt(self, encrypted_data: bytes) -> bytes:
        """
        Decrypts data using the selected encryption algorithm.

        Parameters
        ----------
        encrypted_data : bytes
            The data to decrypt.

        Returns
        -------
        data : bytes
            The decrypted data.

        Raises
        ------
        ValueError
            If the encryption algorithm does not support decryption.

        Notes
        -----
        Decryption is only supported when using the `'fernet'`
        encryption algorithm.

        Examples
        --------
        >>> decrypted_data = security.decrypt(encrypted_data)

        """
        if self.encryption_algorithm == 'fernet':
            return self.cipher.decrypt(encrypted_data)
        else:
            raise ValueError("Decryption is only supported for Fernet algorithm")

    def export_key(self, file_path: str, encrypted: bool = False):
        """
        Exports the encryption key to a file, with optional encryption.

        Parameters
        ----------
        file_path : str
            The path to the file where the key will be saved.

        encrypted : bool, default=False
            If `True`, the key is encrypted before saving.

        Raises
        ------
        ValueError
            If encryption is requested but the algorithm does not support it.

        Notes
        -----
        When `encrypted` is `True`, the key is encrypted using the
        current cipher before being saved to the file.

        Examples
        --------
        >>> security.export_key('keyfile.key', encrypted=True)

        """
        key_data = self.encryption_key
        if encrypted:
            if self.encryption_algorithm == 'fernet':
                key_data = self.cipher.encrypt(self.encryption_key)
            else:
                raise ValueError("Key encryption is only supported for Fernet algorithm")
        with open(file_path, 'wb') as key_file:
            key_file.write(key_data)

    def import_key(self, file_path: str, encrypted: bool = False):
        """
        Imports the encryption key from a file, with optional decryption.

        Parameters
        ----------
        file_path : str
            The path to the file from which the key will be loaded.

        encrypted : bool, default=False
            If `True`, the key is decrypted after loading.

        Raises
        ------
        ValueError
            If decryption is requested but the algorithm does not support it.

        Notes
        -----
        When `encrypted` is `True`, the key is decrypted using the
        current cipher after being loaded from the file.

        Examples
        --------
        >>> security.import_key('keyfile.key', encrypted=True)

        """
        with open(file_path, 'rb') as key_file:
            key_data = key_file.read()
            if encrypted:
                if self.encryption_algorithm == 'fernet':
                    key_data = self.cipher.decrypt(key_data)
                else:
                    raise ValueError("Key decryption is only supported for Fernet algorithm")
            self.encryption_key = key_data
            self.cipher = self._initialize_cipher()

    @ensure_pkg(
        'cryptography',
        extra="The 'cryptography' package is required for key rotation.",
        auto_install=INSTALL_DEPENDENCIES,
        use_conda=USE_CONDA
    )
    def rotate_key(self, new_key: Optional[bytes] = None):
        """
        Rotates the encryption key and re-encrypts the log file if necessary.

        Parameters
        ----------
        new_key : bytes or None, default=None
            The new encryption key. If `None`, a new key is generated
            using ``Fernet.generate_key()``.

        Notes
        -----
        When the key is rotated and log encryption is enabled, the
        existing logs are re-encrypted using the new key.

        Examples
        --------
        >>> security.rotate_key()

        """
        old_key = self.encryption_key
        self.encryption_key = new_key or self._generate_key()
        self.cipher = self._initialize_cipher()
        logger.info("Encryption key rotated.")

        # Re-encrypt logs if enabled
        if self.log_encryption_enabled:
            self._reencrypt_logs(old_key)

    @ensure_pkg(
        'cryptography',
        extra="The 'cryptography' package is required for re-encrypting logs.",
        auto_install=INSTALL_DEPENDENCIES,
        use_conda=USE_CONDA
    )
    def _reencrypt_logs(self, old_key: bytes):
        """
        Re-encrypts the log file with the new key.

        Parameters
        ----------
        old_key : bytes
            The old encryption key used to decrypt the existing logs.

        Notes
        -----
        This method is called internally when the encryption key is rotated
        and `log_encryption_enabled` is `True`.

        """
        from cryptography.fernet import Fernet
        old_cipher = Fernet(old_key)
        pruned_logs = []
        with open(self.log_file, 'rb') as f:
            for line in f:
                line_data = line.strip()
                # Decrypt using old cipher
                decrypted_line = old_cipher.decrypt(line_data)
                # Re-encrypt using new cipher
                reencrypted_line = self.encrypt(decrypted_line)
                pruned_logs.append(reencrypted_line + b'\n')
        with open(self.log_file, 'wb') as f:
            f.writelines(pruned_logs)
        logger.info("Re-encrypted logs with new encryption key.")

    def log_event(self, event_type: str, details: Dict[str, Any]):
        """
        Logs an event for security auditing, with optional encryption.

        Parameters
        ----------
        event_type : str
            The type of the event to log.

        details : dict of str to Any
            Additional details about the event.

        Notes
        -----
        The log entry includes a timestamp in ISO format, the event type,
        and the event details. If log encryption is enabled, the log
        entry is encrypted before being written to the log file.

        Examples
        --------
        >>> security.log_event('login_attempt', {'user': 'admin'})

        """
        log_entry = {
            'timestamp': datetime.utcnow().isoformat(),
            'event_type': event_type,
            'details': details
        }
        log_data = json.dumps(log_entry).encode()
        if self.log_encryption_enabled:
            log_data = self.encrypt(log_data)

        with open(self.log_file, 'ab') as f:
            f.write(log_data + b'\n')

        logger.info(f"Logged event: {event_type} - {details}")

    def retrieve_logs(self, decrypt: bool = True) -> List[Dict[str, Any]]:
        """
        Retrieves the logs stored in the log file, with optional decryption.

        Parameters
        ----------
        decrypt : bool, default=True
            If `True`, decrypts the log entries if they are encrypted.

        Returns
        -------
        logs : list of dict
            A list of log entries.

        Raises
        ------
        ValueError
            If decryption is requested but the algorithm does not support it.

        Notes
        -----
        If log encryption is enabled and `decrypt` is `True`, the log
        entries are decrypted before being parsed.

        Examples
        --------
        >>> logs = security.retrieve_logs()

        """
        logs = []
        with open(self.log_file, 'rb') as f:
            for line in f:
                line = line.strip()
                if self.log_encryption_enabled and decrypt:
                    if self.encryption_algorithm == 'fernet':
                        line = self.decrypt(line)
                    else:
                        raise ValueError(
                            "Decryption is only supported for Fernet algorithm")
                logs.append(json.loads(line))
        return logs

    def prune_old_logs(self):
        """
        Prunes logs that exceed the log retention policy.

        Notes
        -----
        Removes log entries that are older than the retention period
        specified in `log_retention_days_`. If `log_retention_days_`
        is `None`, no pruning is performed.

        Examples
        --------
        >>> security.prune_old_logs()

        """
        if not self.log_retention_days:
            return
        cutoff_date = datetime.utcnow() - timedelta(days=self.log_retention_days)
        pruned_logs = []
        with open(self.log_file, 'rb') as f:
            for line in f:
                line_data = line.strip()
                if self.log_encryption_enabled:
                    if self.encryption_algorithm == 'fernet':
                        line_data = self.decrypt(line_data)
                    else:
                        raise ValueError(
                            "Decryption is only supported for Fernet algorithm")
                log = json.loads(line_data)
                log_date = datetime.fromisoformat(log['timestamp'])
                if log_date >= cutoff_date:
                    if self.log_encryption_enabled:
                        line_to_write = self.encrypt(json.dumps(log).encode()) + b'\n'
                    else:
                        line_to_write = json.dumps(log).encode() + b'\n'
                    pruned_logs.append(line_to_write)
        with open(self.log_file, 'wb') as f:
            f.writelines(pruned_logs)
        logger.info(f"Pruned logs older than {self.log_retention_days} days.")

    def backup_logs(self, backup_path: str):
        """
        Backs up the log file to a specified path.

        Parameters
        ----------
        backup_path : str
            The destination path for the backup file.

        Notes
        -----
        The method creates the backup directory if it does not exist.

        Examples
        --------
        >>> security.backup_logs('backups/security_log_backup.json')

        """
        os.makedirs(os.path.dirname(backup_path), exist_ok=True)
        with open(self.log_file, 'rb') as src, open(backup_path, 'wb') as dst:
            dst.write(src.read())
        logger.info(f"Backed up logs to {backup_path}")


<<<<<<< HEAD

=======
@smartFitRun
>>>>>>> 6e9bef3a
class DataEncryption(BaseSecurity):
    """
    A class for handling data encryption and decryption with optional
    compression, supporting various encryption algorithms.

    Parameters
    ----------
    encryption_algorithm : {'fernet', 'aes', 'chacha20'}, default='fernet'
        The encryption algorithm to use. Supported algorithms include
        `'fernet'`, `'aes'`, and `'chacha20'`.

    compression : bool, default=False
        If `True`, the data is compressed before encryption and
        decompressed after decryption.

    encryption_key : str or None, default=None
        The key used for encryption. Required for certain encryption
        algorithms like `'aes'` and `'chacha20'`. If `None`, a new key
        is generated automatically.

    Attributes
    ----------
    encryption_algorithm : str
        The algorithm used for encryption.

    compression : bool
        Indicates whether data compression is enabled.

    encryption_key_ : bytes
        The encryption key used for encryption and decryption.

    is_runned_ : bool
        Indicates whether the `run` method has been called.

    Methods
    -------
    run()
        Initializes the encryption system based on the specified algorithm.

    encrypt(data)
        Encrypts data using the specified encryption algorithm.

    decrypt(encrypted_data)
        Decrypts data using the specified encryption algorithm.

    encrypt_file(file_path, output_path)
        Encrypts a file and saves the encrypted content to a new file.

    decrypt_file(encrypted_file_path, output_path)
        Decrypts an encrypted file and saves the decrypted content to a new file.

    change_encryption_algorithm(algorithm)
        Changes the encryption algorithm used by the class.

    Notes
    -----
    This class supports various encryption methods, including symmetric
    encryption (e.g., AES and ChaCha20) and symmetric encryption using
    the `'fernet'` algorithm.

    The `run` method must be called before using `encrypt_data` or
    `decrypt_data`. It initializes the necessary ciphers and keys.

    Examples
    --------
    >>> from gofast.mlops.security import DataEncryption
    >>> encryptor = DataEncryption(
    ...     encryption_algorithm='aes',
    ...     compression=True,
    ...     encryption_key='my_secret_key_1234567890123456'
    ... )
    >>> encryptor.run()
    >>> encrypted_data = encryptor.encrypt_data(b"Secret data")
    >>> decrypted_data = encryptor.decrypt_data(encrypted_data)
    >>> print(decrypted_data)
    b'Secret data'

    See Also
    --------
    BaseSecurity : The base class that provides core security functionality.

    References
    ----------
    .. [1] D. Eastlake and P. Jones, "US Secure Hash Algorithm 1 (SHA1)",
           RFC 3174, 2001.

    """

    @validate_params({
        'encryption_algorithm': [StrOptions({'fernet', 'aes', 'chacha20'})],
        'compression': [bool],
        'encryption_key': [str, None]
    })
    def __init__(
        self,
        encryption_algorithm: str = 'fernet',
        compression: bool = False,
        encryption_key: Optional[str] = None
    ):
        self.encryption_algorithm = encryption_algorithm
        self.compression = compression
        self.encryption_key = encryption_key
        
        self.encryption_key_ = None
        self.is_runned_ = False
        self.cipher_ = None
        
        self.log_file = 'security_log.json'
        self.log_encryption_enabled=False
  

    @RunReturn 
    def run(self):
        """
        Initializes the encryption system based on the specified algorithm.

        Notes
        -----
        This method must be called before using `encrypt_data` or
        `decrypt_data`. It initializes the necessary ciphers and keys.

        Raises
        ------
        ValueError
            If the encryption key is invalid for the chosen algorithm.

        """
        # Generate key if not provided
        if self.encryption_key is None:
            self.encryption_key_ = self._generate_key()
        else:
            self.encryption_key_ = self.encryption_key.encode()

        self._initialize_cipher()
        self.is_runned_ = True

    @ensure_pkg(
        'cryptography',
        extra="The 'cryptography' package is required for encryption.",
        auto_install=INSTALL_DEPENDENCIES,
        use_conda=USE_CONDA
    )
    def _initialize_cipher(self):
        """
        Initializes cipher based on the selected encryption algorithm.

        Raises
        ------
        ValueError
            If the encryption algorithm is unsupported or if the encryption
            key is invalid.

        """
        from cryptography.hazmat.primitives.ciphers import Cipher, algorithms, modes
        from cryptography.hazmat.backends import default_backend
        from cryptography.fernet import Fernet

        if self.encryption_algorithm == 'fernet':
            self.cipher_ = Fernet(self.encryption_key_)
        elif self.encryption_algorithm == 'aes':
            if len(self.encryption_key_) not in (16, 24, 32):
                raise ValueError(
                    "Invalid AES key size. Key must be 16, 24, or 32 bytes long."
                )
            self.cipher_ = Cipher(
                algorithms.AES(self.encryption_key_),
                modes.CFB(b'0' * 16),
                backend=default_backend()
            )
        elif self.encryption_algorithm == 'chacha20':
            if len(self.encryption_key_) != 32:
                raise ValueError(
                    "ChaCha20 key must be 32 bytes long."
                )
            nonce = b'0' * 16  # In production, use a secure random nonce
            self.cipher_ = Cipher(
                algorithms.ChaCha20(self.encryption_key_, nonce),
                mode=None,
                backend=default_backend()
            )
        else:
            raise ValueError(
                f"Unsupported encryption algorithm: {self.encryption_algorithm}"
            )

    @ensure_pkg(
        'cryptography',
        extra="The 'cryptography' package is required for encryption.",
        auto_install=INSTALL_DEPENDENCIES,
        use_conda=USE_CONDA
    )
    def _generate_key(self) -> bytes:
        """
        Generates a new encryption key.

        Returns
        -------
        key : bytes
            The generated encryption key.

        """
        from cryptography.fernet import Fernet
        return Fernet.generate_key()

    def _apply_compression(self, data: bytes) -> bytes:
        """Apply compression to the data if compression is enabled."""
        if self.compression:
            import zlib
            return zlib.compress(data)
        return data

    def _apply_decompression(self, data: bytes) -> bytes:
        """Decompress the data if compression is enabled."""
        if self.compression:
            import zlib
            return zlib.decompress(data)
        return data

    def encrypt(self, data: bytes) -> bytes:
        """
        Encrypts data using the specified encryption algorithm.

        Parameters
        ----------
        data : bytes
            The data to be encrypted.

        Returns
        -------
        encrypted_data : bytes
            The encrypted data.

        Raises
        ------
        ValueError
            If the encryption system is not initialized or if an
            unsupported encryption algorithm is specified.

        Notes
        -----
        The `run` method must be called before using this method.

        """
        check_is_runned(
            self,
            msg="Encryption system is not initialized. Call `run` first."
        )
        data = self._apply_compression(data)

        if self.encryption_algorithm == 'fernet':
            encrypted_data = self.cipher_.encrypt(data)
        else:
            encryptor = self.cipher_.encryptor()
            encrypted_data = encryptor.update(data) + encryptor.finalize()

        self.log_event('data_encryption', {'data_length': len(data)})
        return encrypted_data

    def decrypt(self, encrypted_data: bytes) -> bytes:
        """
        Decrypts data using the specified encryption algorithm.

        Parameters
        ----------
        encrypted_data : bytes
            The encrypted data to be decrypted.

        Returns
        -------
        data : bytes
            The decrypted data.

        Raises
        ------
        ValueError
            If the encryption system is not initialized or if an
            unsupported encryption algorithm is specified.

        Notes
        -----
        The `run` method must be called before using this method.

        """
        check_is_runned(
            self,
            msg="Encryption system is not initialized. Call `run` first."
        )

        if self.encryption_algorithm == 'fernet':
            decrypted_data = self.cipher_.decrypt(encrypted_data)
        else:
            decryptor = self.cipher_.decryptor()
            decrypted_data = decryptor.update(encrypted_data) + decryptor.finalize()

        decrypted_data = self._apply_decompression(decrypted_data)
        self.log_event('data_decryption', {'data_length': len(decrypted_data)})
        return decrypted_data

    def encrypt_file(self, file_path: str, output_path: str):
        """
        Encrypts a file and saves the encrypted content to a new file.

        Parameters
        ----------
        file_path : str
            The path of the file to be encrypted.

        output_path : str
            The path where the encrypted file will be saved.

        Notes
        -----
        The `run` method must be called before using this method.

        Examples
        --------
        >>> encryptor.encrypt_file('plain.txt', 'encrypted.dat')

        """
        check_is_runned(
            self,
            msg="Encryption system is not initialized. Call `run` first."
        )
        with open(file_path, 'rb') as f:
            file_data = f.read()
        encrypted_data = self.encrypt_data(file_data)
        with open(output_path, 'wb') as f:
            f.write(encrypted_data)
        self.log_event(
            'file_encryption',
            {'file': file_path, 'output': output_path}
        )

    def decrypt_file(self, encrypted_file_path: str, output_path: str):
        """
        Decrypts an encrypted file and saves the decrypted content to a new file.

        Parameters
        ----------
        encrypted_file_path : str
            The path of the encrypted file.

        output_path : str
            The path where the decrypted file will be saved.

        Notes
        -----
        The `run` method must be called before using this method.

        Examples
        --------
        >>> encryptor.decrypt_file('encrypted.dat', 'decrypted.txt')

        """
        check_is_runned(
            self,
            msg="Encryption system is not initialized. Call `run` first."
        )
        with open(encrypted_file_path, 'rb') as f:
            encrypted_data = f.read()
        decrypted_data = self.decrypt_data(encrypted_data)
        with open(output_path, 'wb') as f:
            f.write(decrypted_data)
        self.log_event(
            'file_decryption',
            {'file': encrypted_file_path, 'output': output_path}
        )

    def change_encryption_algorithm(self, algorithm: str):
        """
        Changes the encryption algorithm used by the class.

        Parameters
        ----------
        algorithm : {'fernet', 'aes', 'chacha20'}
            The new encryption algorithm to use.

        Raises
        ------
        ValueError
            If an unsupported algorithm is specified.

        Notes
        -----
        After changing the algorithm, you must call `run` again to
        reinitialize the encryption system.

        Examples
        --------
        >>> encryptor.change_encryption_algorithm('chacha20')
        >>> encryptor.run()

        """
        if algorithm not in {'fernet', 'aes', 'chacha20'}:
            raise ValueError(
                "Supported algorithms are 'fernet', 'aes', and 'chacha20'."
            )
        self.encryption_algorithm = algorithm
        self.is_runned_ = False  # Need to reinitialize
        self.log_event(
            'encryption_algorithm_change',
            {'algorithm': algorithm}
        )

@smartFitRun
class ModelProtection(BaseSecurity):
    """
    A class for securing machine learning models by offering functionality
    for encryption, signing, verification, and backup. This class allows
    users to protect their models using HMAC-based signing and secure
    encryption algorithms.

    Parameters
    ----------
    secret_key : bytes or None, default=None
        A secret key used for signing the model. If not provided, a
        default key is generated using SHA-256.

    encryption_key : str or None, default=None
        The key used for encrypting the model data. If `None`, a new key
        is generated automatically.

    hash_algorithm : {'sha256', 'sha512', 'md5'}, default='sha256'
        The hash algorithm used for signing the model. Supported algorithms
        include `'sha256'`, `'sha512'`, and `'md5'`.

    compression : bool, default=False
        If `True`, the model data is compressed before encryption and
        decompressed after decryption.

    Attributes
    ----------
    secret_key_ : bytes
        The secret key used for signing and verifying the model.

    hash_algorithm_ : str
        The algorithm used for hashing and signing the model.

    compression : bool
        Indicates whether data compression is enabled.

    is_runned_ : bool
        Indicates whether the `run` method has been called.

    Methods
    -------
    run()
        Initializes the model protection system.

    sign_model(model_data)
        Signs the model data using HMAC with the selected hash algorithm.

    verify_model(model_data, signature)
        Verifies the integrity of the model by checking its signature.

    encrypt_model(model_data)
        Encrypts the model data after optional compression.

    decrypt_model(encrypted_model_data)
        Decrypts the model data and decompresses it if necessary.

    track_model_version(model_data, version)
        Tracks and logs the version of the model, returning a version ID.

    rotate_secret_key(new_secret_key=None)
        Rotates the secret key used for signing and verifying the model.

    integrity_check(model_data)
        Performs a basic integrity check on the model data.

    backup_model(model_data, backup_path)
        Backs up the model by encrypting and saving it to a file.

    restore_model(backup_path)
        Restores the model from an encrypted backup file.

    Notes
    -----
    This class extends `BaseSecurity` to provide advanced security
    features specifically for machine learning models. It ensures that
    models are encrypted, signed, and can be verified for integrity,
    supporting secure model deployment and storage.

    Examples
    --------
    >>> from gofast.mlops.security import ModelProtection
    >>> protector = ModelProtection(
    ...     secret_key=b'super_secret_key',
    ...     compression=True,
    ...     encryption_key='my_encryption_key'
    ... )
    >>> protector.run()
    >>> model_data = b"model binary data"
    >>> signature = protector.sign_model(model_data)
    >>> verified = protector.verify_model(model_data, signature)
    >>> print(f"Signature verified: {verified}")
    Signature verified: True
    >>> encrypted_model = protector.encrypt_model(model_data)
    >>> decrypted_model = protector.decrypt_model(encrypted_model)
    >>> print(decrypted_model == model_data)
    True

    See Also
    --------
    DataEncryption : Class for handling general data encryption and decryption.
    BaseSecurity : The base class that provides core security functionality.

    References
    ----------
    .. [1] "HMAC: Keyed-Hashing for Message Authentication",
           RFC 2104, 1997.

    """

    @validate_params({
        'secret_key': [bytes, None],
        'encryption_key': [str, None],
        'hash_algorithm': [StrOptions({'sha256', 'sha512', 'md5'})],
        'compression': [bool]
    })
    def __init__(
        self,
        secret_key: Optional[bytes] = None,
        encryption_key: Optional[str] = None,
        hash_algorithm: str = 'sha256',
        compression: bool = False
    ):

        super().__init__(encryption_key=encryption_key)
        self.secret_key = secret_key
        self.hash_algorithm = hash_algorithm.lower()
        self.compression = compression
        self.is_runned_ = False

    @RunReturn
    def run(self):
        """
        Initializes the model protection system.

        Notes
        -----
        This method must be called before using other methods like
        `sign_model`, `encrypt_model`, etc. It sets up the necessary keys
        and configurations.

        """
        # Initialize secret key
        if self.secret_key is None:
            self.secret_key_ = hashlib.sha256(b'default_key').digest()
        else:
            self.secret_key_ = self.secret_key

        # Validate hash algorithm
        if self.hash_algorithm not in {'sha256', 'sha512', 'md5'}:
            raise ValueError(
                f"Unsupported hash algorithm: {self.hash_algorithm}"
            )
        self.hash_algorithm_ = self.hash_algorithm
        self.is_runned_ = True

    def _apply_compression(self, data: bytes) -> bytes:
        """Compresses the data if compression is enabled."""
        if self.compression:
            return zlib.compress(data)
        return data

    def _apply_decompression(self, data: bytes) -> bytes:
        """Decompresses the data if compression is enabled."""
        if self.compression:
            return zlib.decompress(data)
        return data

    def sign_model(self, model_data: bytes) -> str:
        """
        Signs the model data using HMAC with the selected hash algorithm.

        Parameters
        ----------
        model_data : bytes
            The binary data of the model to be signed.

        Returns
        -------
        signature : str
            The hexadecimal HMAC signature of the model data.

        Raises
        ------
        ValueError
            If the model protection system is not initialized.

        Notes
        -----
        The `run` method must be called before using this method.

        Examples
        --------
        >>> signature = protector.sign_model(model_data)

        """
        check_is_runned(
            self,
            msg="Model protection system is not initialized. Call `run` first."
        )

        hash_function = getattr(hashlib, self.hash_algorithm_)
        signature = hmac.new(
            self.secret_key_, model_data, hash_function
        ).hexdigest()

        self.log_event('model_sign', {'signature': signature})
        return signature

    def verify_model(self, model_data: bytes, signature: str) -> bool:
        """
        Verifies the integrity of the model by checking its signature.

        Parameters
        ----------
        model_data : bytes
            The binary data of the model to be verified.

        signature : str
            The expected signature of the model.

        Returns
        -------
        verified : bool
            `True` if the model's signature matches, `False` otherwise.

        Raises
        ------
        ValueError
            If the model protection system is not initialized.

        Notes
        -----
        The `run` method must be called before using this method.

        Examples
        --------
        >>> verified = protector.verify_model(model_data, signature)

        """
        check_is_runned(
            self,
            msg="Model protection system is not initialized. Call `run` first."
        )

        hash_function = getattr(hashlib, self.hash_algorithm_)
        calculated_signature = hmac.new(
            self.secret_key_, model_data, hash_function
        ).hexdigest()

        verified = hmac.compare_digest(calculated_signature, signature)
        self.log_event('model_verification', {'verified': verified})
        return verified

    def encrypt_model(self, model_data: bytes) -> bytes:
        """
        Encrypts the model data after optional compression.

        Parameters
        ----------
        model_data : bytes
            The binary data of the model to be encrypted.

        Returns
        -------
        encrypted_model : bytes
            The encrypted model data.

        Raises
        ------
        ValueError
            If the model protection system is not initialized.

        Notes
        -----
        The `run` method must be called before using this method.

        Examples
        --------
        >>> encrypted_model = protector.encrypt_model(model_data)

        """
        check_is_runned(
            self,
            msg="Model protection system is not initialized. Call `run` first."
        )

        compressed_data = self._apply_compression(model_data)
        encrypted_model = self.encrypt(compressed_data)
        self.log_event('model_encryption', {'model_size': len(compressed_data)})
        return encrypted_model

    def decrypt_model(self, encrypted_model_data: bytes) -> bytes:
        """
        Decrypts the model data and decompresses it if necessary.

        Parameters
        ----------
        encrypted_model_data : bytes
            The encrypted model data to be decrypted.

        Returns
        -------
        model_data : bytes
            The decrypted model data.

        Raises
        ------
        ValueError
            If the model protection system is not initialized.

        Notes
        -----
        The `run` method must be called before using this method.

        Examples
        --------
        >>> decrypted_model = protector.decrypt_model(encrypted_model)

        """
        check_is_runned(
            self,
            msg="Model protection system is not initialized. Call `run` first."
        )

        decrypted_data = self.decrypt(encrypted_model_data)
        model_data = self._apply_decompression(decrypted_data)
        self.log_event('model_decryption', {'model_size': len(model_data)})
        return model_data

    def track_model_version(self, model_data: bytes, version: str) -> str:
        """
        Tracks and logs the version of the model, returning a version ID.

        Parameters
        ----------
        model_data : bytes
            The binary data of the model.

        version : str
            The version of the model.

        Returns
        -------
        version_id : str
            A unique version ID for the model based on its content and version.

        Notes
        -----
        This method generates a version ID by hashing the model data and
        version string.

        Examples
        --------
        >>> version_id = protector.track_model_version(model_data, 'v1.0')

        """
        version_id = hashlib.sha256(
            model_data + version.encode()
        ).hexdigest()
        self.log_event(
            'model_version_track',
            {'version': version, 'version_id': version_id}
        )
        return version_id

    def rotate_secret_key(self, new_secret_key: Optional[bytes] = None):
        """
        Rotates the secret key used for signing and verifying the model.

        Parameters
        ----------
        new_secret_key : bytes or None, default=None
            A new secret key. If not provided, a new default key will be
            generated using SHA-256.

        Notes
        -----
        After rotating the secret key, existing signatures will no longer
        be valid.

        Examples
        --------
        >>> protector.rotate_secret_key()

        """
        self.secret_key_ = new_secret_key or hashlib.sha256(
            b'new_default_key'
        ).digest()
        self.log_event('secret_key_rotation', {'new_key': True})

    def integrity_check(self, model_data: bytes) -> bool:
        """
        Performs a basic integrity check on the model data.

        Parameters
        ----------
        model_data : bytes
            The binary data of the model to be checked.

        Returns
        -------
        is_valid : bool
            `True` if the integrity check passes, `False` otherwise.

        Notes
        -----
        This method checks if the model size is within expected bounds.
        Adjust the expected size and tolerance as needed.

        Examples
        --------
        >>> is_valid = protector.integrity_check(model_data)

        """
        expected_size = 5_000_000  # Expected model size in bytes (e.g., 5MB)
        tolerance = 0.2  # 20% tolerance
        lower_bound = expected_size * (1 - tolerance)
        upper_bound = expected_size * (1 + tolerance)

        model_size = len(model_data)
        if not (lower_bound <= model_size <= upper_bound):
            self.log_event(
                'integrity_check',
                {'status': 'failed', 'size': model_size}
            )
            return False

        self.log_event(
            'integrity_check',
            {'status': 'passed', 'size': model_size}
        )
        return True

    def backup_model(self, model_data: bytes, backup_path: str):
        """
        Backs up the model by encrypting and saving it to a file.

        Parameters
        ----------
        model_data : bytes
            The binary data of the model to be backed up.

        backup_path : str
            The file path where the encrypted model backup will be saved.

        Notes
        -----
        The `run` method must be called before using this method.

        Examples
        --------
        >>> protector.backup_model(model_data, 'model_backup.dat')

        """
        check_is_runned(
            self,
            msg="Model protection system is not initialized. Call `run` first."
        )

        encrypted_model = self.encrypt_model(model_data)
        os.makedirs(os.path.dirname(backup_path), exist_ok=True)
        with open(backup_path, 'wb') as backup_file:
            backup_file.write(encrypted_model)
        self.log_event('model_backup', {'backup_path': backup_path})

    def restore_model(self, backup_path: str) -> bytes:
        """
        Restores the model from an encrypted backup file.

        Parameters
        ----------
        backup_path : str
            The path to the encrypted backup file.

        Returns
        -------
        model_data : bytes
            The decrypted model data.

        Notes
        -----
        The `run` method must be called before using this method.

        Examples
        --------
        >>> model_data = protector.restore_model('model_backup.dat')

        """
        check_is_runned(
            self,
            msg="Model protection system is not initialized. Call `run` first."
        )

        with open(backup_path, 'rb') as backup_file:
            encrypted_model = backup_file.read()
        model_data = self.decrypt_model(encrypted_model)
        self.log_event('model_restore', {'backup_path': backup_path})
<<<<<<< HEAD
        return decrypted_model


=======
        return model_data

@smartFitRun
>>>>>>> 6e9bef3a
class SecureDeployment(BaseSecurity):
    """
    Manages secure deployment workflows, including token-based authentication,
    role-based access control (RBAC), IP whitelisting, and auditing. Provides
    functionality for generating, verifying, and revoking authentication tokens
    and refresh tokens.

    Parameters
    ----------
    secret_key : str
        A secret key used for signing tokens (JWT).

    auth_method : {'token', 'password'}, default='token'
        The authentication method to use.

    encryption_key : str or None, default=None
        The encryption key used for secure data transmission (if needed).

    allow_refresh_tokens : bool, default=True
        If `True`, allows the generation and verification of refresh tokens.

    token_blacklist : list of str or None, default=None
        A list of tokens that are revoked or blacklisted.

    Attributes
    ----------
    secret_key_ : str
        The secret key used to sign and verify tokens.

    auth_method_ : str
        The authentication method in use.

    allow_refresh_tokens_ : bool
        Indicates if refresh tokens are enabled.

    token_blacklist_ : list of str
        A list containing blacklisted tokens.

    is_runned_ : bool
        Indicates whether the `run` method has been called.

    Methods
    -------
    run()
        Initializes the secure deployment system.

    generate_token(user_id, expires_in=3600, roles=None, custom_claims=None)
        Generates a JWT token for a user with optional expiration and roles.

    generate_refresh_token(user_id, expires_in=86400)
        Generates a refresh token for a user.

    verify_token(token)
        Verifies the validity of a token.

    revoke_token(token)
        Revokes a token by adding it to the blacklist.

    enforce_rbac(required_roles, token)
        Enforces role-based access control (RBAC) for a user.

    ip_whitelisting(allowed_ips, current_ip)
        Checks if the current IP is in the whitelist.

    audit_event(event, metadata, ip_address=None, user_agent=None)
        Logs an audit event with optional IP address and user agent.

    Notes
    -----
    This class extends `BaseSecurity` to provide security features essential
    for deploying machine learning models securely. It supports token-based
    authentication using JSON Web Tokens (JWT), which are industry-standard
    for secure information exchange.

    The `run` method must be called before using other methods to initialize
    the secure deployment system.

    Examples
    --------
    >>> from gofast.mlops.security import SecureDeployment
    >>> deploy = SecureDeployment(secret_key="super_secret_key")
    >>> deploy.run()
    >>> token = deploy.generate_token(user_id="user123", roles=["admin"])
    >>> valid = deploy.verify_token(token)
    >>> print(f"Token is valid: {valid}")
    Token is valid: True

    See Also
    --------
    ModelProtection : Class for securing models with encryption and signing.
    DataEncryption : Class for handling general data encryption and decryption.

    References
    ----------
    .. [1] JSON Web Tokens (JWT) - RFC 7519
           https://tools.ietf.org/html/rfc7519

    """

    @validate_params({
        'secret_key': [str],
        'auth_method': [StrOptions({'token', 'password'})],
        'encryption_key': [str, None],
        'allow_refresh_tokens': [bool],
        'token_blacklist': [list, None]
    })
    def __init__(
        self,
        secret_key: str,
        auth_method: str = 'token',
        encryption_key: Optional[str] = None,
        allow_refresh_tokens: bool = True,
        token_blacklist: Optional[List[str]] = None
    ):
        """
        Initializes the SecureDeployment class with the given secret key,
        authentication method, and token handling options.

        Parameters
        ----------
        secret_key : str
            A secret key used for signing tokens (JWT).

        auth_method : {'token', 'password'}, default='token'
            The authentication method to use.

        encryption_key : str or None, default=None
            The encryption key used for secure data transmission (if needed).

        allow_refresh_tokens : bool, default=True
            If `True`, allows the generation and verification of refresh tokens.

        token_blacklist : list of str or None, default=None
            A list of tokens that are revoked or blacklisted.

        """
        super().__init__(encryption_key=encryption_key)
        self.secret_key = secret_key
        self.auth_method = auth_method
        self.allow_refresh_tokens = allow_refresh_tokens
        self.token_blacklist = token_blacklist or []
        self.is_runned_ = False

    @RunReturn
    def run(self):
        """
        Initializes the secure deployment system.

        Notes
        -----
        This method must be called before using other methods like
        `generate_token`, `verify_token`, etc. It sets up the necessary
        configurations and validates the authentication method.

        """
        if self.auth_method not in {'token', 'password'}:
            raise ValueError(
                f"Unsupported authentication method: {self.auth_method}"
            )
        self.secret_key_ = self.secret_key
        self.auth_method_ = self.auth_method
        self.allow_refresh_tokens_ = self.allow_refresh_tokens
        self.token_blacklist_ = self.token_blacklist
        self.is_runned_ = True

    @ensure_pkg(
        'pyjwt',
        extra="The 'pyjwt' package is required for token operations.",
        auto_install=INSTALL_DEPENDENCIES,
        use_conda=USE_CONDA
    )
    def generate_token(
        self,
        user_id: str,
        expires_in: int = 3600,
        roles: Optional[List[str]] = None,
        custom_claims: Optional[Dict[str, Any]] = None
    ) -> str:
        """
        Generates a JWT token for a user with optional expiration and roles.

        Parameters
        ----------
        user_id : str
            The user ID for whom the token is being generated.

        expires_in : int, default=3600
            The time (in seconds) until the token expires.

        roles : list of str or None, default=None
            A list of roles to include in the token.

        custom_claims : dict of str to Any or None, default=None
            Custom claims to add to the token payload.

        Returns
        -------
        token : str
            The encoded JWT token.

        Raises
        ------
        ValueError
            If the secure deployment system is not initialized.

        Notes
        -----
        The `run` method must be called before using this method.

        Examples
        --------
        >>> token = deploy.generate_token(user_id="user123", roles=["admin"])

        """
        check_is_runned(
            self,
            msg="Secure deployment system is not initialized. Call `run` first."
        )
        import jwt

        payload = {
            'user_id': user_id,
            'exp': datetime.datetime.utcnow() + datetime.timedelta(seconds=expires_in),
            'roles': roles or []
        }

        if custom_claims:
            payload.update(custom_claims)

        token = jwt.encode(
            payload,
            self.secret_key_,
            algorithm='HS256'
        )

        self.log_event(
            'token_generation',
            {'user_id': user_id, 'roles': roles}
        )
        return token

    @ensure_pkg(
        'pyjwt',
        extra="The 'pyjwt' package is required for token operations.",
        auto_install=INSTALL_DEPENDENCIES,
        use_conda=USE_CONDA
    )
    def generate_refresh_token(
        self,
        user_id: str,
        expires_in: int = 86400
    ) -> str:
        """
        Generates a refresh token for a user.

        Parameters
        ----------
        user_id : str
            The user ID for whom the refresh token is being generated.

        expires_in : int, default=86400
            The time (in seconds) until the refresh token expires.

        Returns
        -------
        refresh_token : str
            The encoded refresh token.

        Raises
        ------
        ValueError
            If refresh tokens are not enabled or the system is not initialized.

        Notes
        -----
        The `run` method must be called before using this method.

        Examples
        --------
        >>> refresh_token = deploy.generate_refresh_token(user_id="user123")

        """
        check_is_runned(
            self,
            msg="Secure deployment system is not initialized. Call `run` first."
        )
        if not self.allow_refresh_tokens_:
            raise ValueError("Refresh tokens are not enabled.")

        import jwt

        payload = {
            'user_id': user_id,
            'exp': datetime.datetime.utcnow() + datetime.timedelta(seconds=expires_in),
            'type': 'refresh_token'
        }

        refresh_token = jwt.encode(
            payload,
            self.secret_key_,
            algorithm='HS256'
        )

        self.log_event(
            'refresh_token_generation',
            {'user_id': user_id}
        )
        return refresh_token

    @ensure_pkg(
        'pyjwt',
        extra="The 'pyjwt' package is required for token operations.",
        auto_install=INSTALL_DEPENDENCIES,
        use_conda=USE_CONDA
    )
    def verify_token(self, token: str) -> bool:
        """
        Verifies the validity of a token.

        Parameters
        ----------
        token : str
            The JWT token to be verified.

        Returns
        -------
        is_valid : bool
            `True` if the token is valid and not expired, `False` otherwise.

        Raises
        ------
        ValueError
            If the secure deployment system is not initialized.

        Notes
        -----
        The `run` method must be called before using this method.

        Examples
        --------
        >>> is_valid = deploy.verify_token(token)

        """
        check_is_runned(
            self,
            msg="Secure deployment system is not initialized. Call `run` first."
        )
        if token in self.token_blacklist_:
            self.log_event(
                'token_verification',
                {'valid': False, 'error': 'Revoked'}
            )
            return False

        import jwt

        try:
            jwt.decode(
                token,
                self.secret_key_,
                algorithms=['HS256']
            )
            self.log_event('token_verification', {'valid': True})
            return True
        except jwt.ExpiredSignatureError:
            self.log_event(
                'token_verification',
                {'valid': False, 'error': 'Expired'}
            )
            return False
        except jwt.InvalidTokenError:
            self.log_event(
                'token_verification',
                {'valid': False, 'error': 'Invalid'}
            )
            return False

    def revoke_token(self, token: str):
        """
        Revokes a token by adding it to the blacklist.

        Parameters
        ----------
        token : str
            The token to be revoked.

        Raises
        ------
        ValueError
            If the secure deployment system is not initialized.

        Notes
        -----
        Revoked tokens are stored in `token_blacklist_` and will fail
        verification in `verify_token`.

        The `run` method must be called before using this method.

        Examples
        --------
        >>> deploy.revoke_token(token)

        """
        check_is_runned(
            self,
            msg="Secure deployment system is not initialized. Call `run` first."
        )
        self.token_blacklist_.append(token)
        self.log_event('token_revocation', {'token': token})

    @ensure_pkg(
        'pyjwt',
        extra="The 'pyjwt' package is required for token operations.",
        auto_install=INSTALL_DEPENDENCIES,
        use_conda=USE_CONDA
    )
    def enforce_rbac(
        self,
        required_roles: List[str],
        token: str
    ) -> bool:
        """
        Enforces role-based access control (RBAC) for a user.

        Parameters
        ----------
        required_roles : list of str
            The roles required for accessing a resource.

        token : str
            The JWT token to verify the user's roles.

        Returns
        -------
        has_access : bool
            `True` if the user has at least one of the required roles,
            `False` otherwise.

        Raises
        ------
        ValueError
            If the secure deployment system is not initialized.

        Notes
        -----
        The `run` method must be called before using this method.

        Examples
        --------
        >>> has_access = deploy.enforce_rbac(['admin'], token)

        """
        check_is_runned(
            self,
            msg="Secure deployment system is not initialized. Call `run` first."
        )
        import jwt

        try:
            decoded = jwt.decode(
                token,
                self.secret_key_,
                algorithms=['HS256']
            )
            user_roles = decoded.get('roles', [])
            if any(role in required_roles for role in user_roles):
                self.log_event(
                    'rbac_check',
                    {'status': 'success', 'user_roles': user_roles}
                )
                return True
            self.log_event(
                'rbac_check',
                {
                    'status': 'failure',
                    'required_roles': required_roles,
                    'user_roles': user_roles
                }
            )
            return False
        except jwt.InvalidTokenError:
            self.log_event(
                'rbac_check',
                {'status': 'failure', 'error': 'Invalid Token'}
            )
            return False

    def ip_whitelisting(
        self,
        allowed_ips: List[str],
        current_ip: str
    ) -> bool:
        """
        Checks if the current IP is in the whitelist.

        Parameters
        ----------
        allowed_ips : list of str
            A list of IPs that are allowed to access the resource.

        current_ip : str
            The IP address of the current request.

        Returns
        -------
        is_allowed : bool
            `True` if the current IP is whitelisted, `False` otherwise.

        Raises
        ------
        ValueError
            If the secure deployment system is not initialized.

        Notes
        -----
        The `run` method must be called before using this method.

        Examples
        --------
        >>> is_allowed = deploy.ip_whitelisting(['192.168.1.1'], '192.168.1.2')

        """
        check_is_runned(
            self,
            msg="Secure deployment system is not initialized. Call `run` first."
        )
        if current_ip in allowed_ips:
            self.log_event(
                'ip_whitelist_check',
                {'status': 'allowed', 'ip': current_ip}
            )
            return True
        else:
            self.log_event(
                'ip_whitelist_check',
                {'status': 'denied', 'ip': current_ip}
            )
            return False

    def audit_event(
        self,
        event: str,
        metadata: Dict[str, Any],
        ip_address: Optional[str] = None,
        user_agent: Optional[str] = None
    ):
        """
        Logs an audit event with optional IP address and user agent.

        Parameters
        ----------
        event : str
            The event to audit.

        metadata : dict of str to Any
            Additional metadata related to the event.

        ip_address : str or None, default=None
            The IP address of the user.

        user_agent : str or None, default=None
            The user agent of the browser or client.

        Raises
        ------
        ValueError
            If the secure deployment system is not initialized.

        Notes
        -----
        The `run` method must be called before using this method.

        Examples
        --------
        >>> deploy.audit_event('login_attempt', {'user_id': 'user123'})

        """
        check_is_runned(
            self,
            msg="Secure deployment system is not initialized. Call `run` first."
        )
        log_data = {
            'event': event,
            'metadata': metadata,
            'ip_address': ip_address,
            'user_agent': user_agent
        }
        self.log_event('audit', log_data)


@smartFitRun
class AuditTrail(BaseSecurity):
    """
    A class to handle audit trail logging, allowing flexible configurations
    for logging levels, batch logging, and external logger integrations.
    Provides functionality to log events with metadata, flush logs at
    specified intervals, and send logs to external services if configured.

    Parameters
    ----------
    logging_level : {'INFO', 'WARNING', 'ERROR'}, default='INFO'
        The logging level to use.

    external_logger : callable or None, default=None
        A custom external logger function to log events. It should accept
        two parameters: `event_type` (str) and `event_details` (dict).

    batch_logging : bool, default=False
        If `True`, enables batch logging where events are logged in batches.

    batch_size : int, default=10
        The number of events to accumulate before flushing the log when
        `batch_logging` is `True`.

    flush_interval : int, default=60
        The time interval in seconds to flush the batch log when
        `batch_logging` is enabled.

    include_metadata : bool, default=True
        If `True`, includes metadata such as `user_id`, `ip_address`, and
        `user_agent` in the event logs.

    Attributes
    ----------
    logging_level_ : str
        The logging level in use.

    external_logger_ : callable or None
        The external logger function used for logging events.

    batch_logging_ : bool
        Indicates whether batch logging is enabled.

    batch_size_ : int
        The batch size for logging events.

    flush_interval_ : int
        The time interval for flushing logs in batch mode.

    include_metadata_ : bool
        Indicates whether metadata is included in the event logs.

    event_log_ : list of dict
        A list to store event logs when `batch_logging` is enabled.

    last_flush_time_ : datetime.datetime
        Tracks the last time the event log was flushed.

    is_runned_ : bool
        Indicates whether the `run` method has been called.

    Methods
    -------
    run()
        Initializes the audit trail system.

    log_event(event_type, details, user_id=None, ip_address=None,
              user_agent=None, metadata=None)
        Logs an individual event with optional metadata.

    log_batch_events(events)
        Logs multiple events at once.

    integrate_with_cloud_logging(cloud_logging_service)
        Integrates the audit trail with an external cloud logging service.

    change_logging_level(new_level)
        Changes the logging level for future events.

    Notes
    -----
    This class extends `BaseSecurity` to provide advanced logging capabilities
    for auditing purposes. It supports batch logging, external logging
    integrations, and customizable logging levels.

    The `run` method must be called before using other methods to initialize
    the audit trail system.

    Examples
    --------
    >>> from gofast.mlops.security import AuditTrail
    >>> audit_trail = AuditTrail(logging_level='INFO', batch_logging=True)
    >>> audit_trail.run()
    >>> audit_trail.log_event(
    ...     event_type='login_attempt',
    ...     details={'success': True},
    ...     user_id='user123'
    ... )
    >>> audit_trail.change_logging_level('ERROR')

    See Also
    --------
    SecureDeployment : Class for managing secure deployment and token generation.

    """

    @validate_params({
        'logging_level': [StrOptions({'INFO', 'WARNING', 'ERROR'})],
        'external_logger': [callable,  None],
        'batch_logging': [bool],
        'batch_size': [Interval(int, 1, None, closed='left')],
        'flush_interval': [Interval(int, 1, None, closed='left')],
        'include_metadata': [bool]
    })
    def __init__(
        self,
        logging_level: str = 'INFO',
        external_logger: Optional[Callable[[str, Dict[str, Any]], None]] = None,
        batch_logging: bool = False,
        batch_size: int = 10,
        flush_interval: int = 60,
        include_metadata: bool = True,
    ):
        """
        Initializes the `AuditTrail` class with the given configuration options
        for logging levels, external logging services, and batch logging.

        Parameters
        ----------
        logging_level : {'INFO', 'WARNING', 'ERROR'}, default='INFO'
            The logging level to use.

        external_logger : callable or None, default=None
            A custom external logger function to log events. It should accept
            two parameters: `event_type` (str) and `event_details` (dict).

        batch_logging : bool, default=False
            If `True`, enables batch logging where events are logged in batches.

        batch_size : int, default=10
            The number of events to accumulate before flushing the log when
            `batch_logging` is `True`.

        flush_interval : int, default=60
            The time interval in seconds to flush the batch log when
            `batch_logging` is enabled.

        include_metadata : bool, default=True
            If `True`, includes metadata such as `user_id`, `ip_address`, and
            `user_agent` in the event logs.

        """
        super().__init__()
        self.logging_level = logging_level.upper()
        self.external_logger = external_logger
        self.batch_logging = batch_logging
        self.batch_size = batch_size
        self.flush_interval = flush_interval
        self.include_metadata = include_metadata
        self.is_runned_ = False

    @RunReturn
    def run(self):
        """
        Initializes the audit trail system.

        Notes
        -----
        This method must be called before using other methods like `log_event`.
        It sets up the necessary configurations and initializes the event log.

        """
        self.logging_level_ = self.logging_level
        self.external_logger_ = self.external_logger
        self.batch_logging_ = self.batch_logging
        self.batch_size_ = self.batch_size
        self.flush_interval_ = self.flush_interval
        self.include_metadata_ = self.include_metadata
        self.event_log_ = []
        self.last_flush_time_ = datetime.datetime.now()
        self.is_runned_ = True

    def log_event(
        self,
        event_type: str,
        details: Dict[str, Any],
        user_id: Optional[str] = None,
        ip_address: Optional[str] = None,
        user_agent: Optional[str] = None,
        metadata: Optional[Dict[str, Any]] = None,
    ):
        """
        Logs an individual event with optional metadata.

        Parameters
        ----------
        event_type : str
            The type of event being logged (e.g., `'login_attempt'`).

        details : dict of str to Any
            Specific details of the event.

        user_id : str or None, default=None
            The ID of the user associated with the event.

        ip_address : str or None, default=None
            The IP address of the user associated with the event.

        user_agent : str or None, default=None
            The user agent of the browser or client used by the user.

        metadata : dict of str to Any or None, default=None
            Additional metadata related to the event.

        Raises
        ------
        ValueError
            If the audit trail system is not initialized.

        Notes
        -----
        This method supports batch logging, console logging, and can send logs
        to an external logger if provided.

        Examples
        --------
        >>> audit_trail.log_event(
        ...     event_type='login_attempt',
        ...     details={'success': True},
        ...     user_id='user123'
        ... )

        """
        check_is_runned(
            self,
            msg="Audit trail system is not initialized. Call `run` first."
        )
        event_details = {
            'event_type': event_type,
            'details': details,
            'timestamp': datetime.datetime.utcnow().isoformat(),
        }

        if self.include_metadata_:
            event_details.update({
                'user_id': user_id,
                'ip_address': ip_address,
                'user_agent': user_agent,
                'metadata': metadata or {}
            })

        if self.batch_logging_:
            self._batch_log_event(event_details)
        else:
            self._log_event_to_console(event_details)

        if self.external_logger_:
            self.external_logger_(event_type, event_details)

    def log_batch_events(self, events: List[Dict[str, Any]]):
        """
        Logs multiple events at once.

        Parameters
        ----------
        events : list of dict
            A list of event dictionaries to log.

        Raises
        ------
        ValueError
            If the audit trail system is not initialized.

        Notes
        -----
        Each event in the `events` list should be a dictionary containing the
        same keys as required by the `log_event` method.

        Examples
        --------
        >>> events = [
        ...     {'event_type': 'login', 'details': {'success': True}},
        ...     {'event_type': 'logout', 'details': {'user_id': 'user123'}}
        ... ]
        >>> audit_trail.log_batch_events(events)

        """
        check_is_runned(
            self,
            msg="Audit trail system is not initialized. Call `run` first."
        )
        for event in events:
            self.log_event(
                event_type=event.get('event_type'),
                details=event.get('details'),
                user_id=event.get('user_id'),
                ip_address=event.get('ip_address'),
                user_agent=event.get('user_agent'),
                metadata=event.get('metadata'),
            )

    def integrate_with_cloud_logging(
        self,
        cloud_logging_service: Callable[[str, Dict[str, Any]], None]
    ):
        """
        Integrates the audit trail with an external cloud logging service.

        Parameters
        ----------
        cloud_logging_service : callable
            A function to handle cloud-based logging of events. It should accept
            two parameters: `event_type` (str) and `event_details` (dict).

        Raises
        ------
        ValueError
            If the audit trail system is not initialized.

        Notes
        -----
        After integration, all events will be sent to the external logging
        service in addition to local logging.

        Examples
        --------
        >>> def cloud_logger(event_type, event_details):
        ...     # Code to send logs to cloud service
        ...     pass
        >>> audit_trail.integrate_with_cloud_logging(cloud_logger)

        """
        check_is_runned(
            self,
            msg="Audit trail system is not initialized. Call `run` first."
        )
        logger.info("Integrating with external cloud logging service.")
        self.external_logger_ = cloud_logging_service

    def change_logging_level(self, new_level: str):
        """
        Changes the logging level for future events.

        Parameters
        ----------
        new_level : {'INFO', 'WARNING', 'ERROR'}
            The new logging level to set.

        Raises
        ------
        ValueError
            If the provided logging level is invalid or if the audit trail
            system is not initialized.

        Notes
        -----
        The logging level controls the severity of messages that are logged.

        Examples
        --------
        >>> audit_trail.change_logging_level('ERROR')

        """
        check_is_runned(
            self,
            msg="Audit trail system is not initialized. Call `run` first."
        )
        valid_levels = {'INFO', 'WARNING', 'ERROR'}
        new_level = new_level.upper()
        if new_level not in valid_levels:
            raise ValueError(
                f"Invalid logging level: {new_level}. Valid options are {valid_levels}."
            )
        self.logging_level_ = new_level
        logger.info(f"Logging level changed to: {self.logging_level_}")

    # Private methods below this line
    def _batch_log_event(self, event_details: Dict[str, Any]):
        """Logs events in batches and flushes the log if necessary."""
        self.event_log_.append(event_details)
        if len(self.event_log_) >= self.batch_size_ or self._should_flush():
            self._flush_log()

    def _flush_log(self):
        """Flushes the current batch of event logs."""
        logger.info(f"Flushing {len(self.event_log_)} audit events.")
        for event in self.event_log_:
            self._log_event_to_console(event)
        self.event_log_.clear()
        self.last_flush_time_ = datetime.datetime.now()

    def _log_event_to_console(self, event_details: Dict[str, Any]):
        """Logs events to the console based on the logging level."""
        if self.logging_level_ == 'INFO':
            logger.info(event_details)
        elif self.logging_level_ == 'WARNING':
            logger.warning(event_details)
        elif self.logging_level_ == 'ERROR':
            logger.error(event_details)

    def _should_flush(self) -> bool:
        """Determines if the event log should be flushed based on the interval."""
        time_since_last_flush = (
            datetime.datetime.now() - self.last_flush_time_
        ).total_seconds()
        return time_since_last_flush >= self.flush_interval_

@smartFitRun
class AccessControl(BaseSecurity):
    """
    A class for managing role-based access control (RBAC), allowing for role
    assignment, permission management, and user-specific permissions. It
    supports dynamic role creation, permission checks, and temporary
    permissions.

    Parameters
    ----------
    encryption_key : str or None, default=None
        The encryption key for security purposes.

    default_roles : dict of str to list of str or None, default=None
        The default roles and associated users.
        Example: ``{'admin': ['admin_user'], 'user': ['user1', 'user2']}``

    default_permissions : dict of str to list of str or None, default=None
        The default permissions and roles that can access them.
        Example: ``{'view': ['admin', 'user'], 'edit': ['admin']}``

    allow_custom_roles : bool, default=True
        Whether to allow the creation of custom roles.

    allow_role_inheritance : bool, default=True
        Whether to allow role inheritance when adding custom roles.

    Attributes
    ----------
    roles_ : dict of str to list of str
        Stores the roles and the list of users associated with each role.

    permissions_ : dict of str to list of str
        Stores the permissions and the roles that are allowed to access them.

    custom_roles_ : dict of str to list of str
        Stores any custom roles dynamically added during runtime.

    allow_custom_roles_ : bool
        Indicates if custom roles are allowed.

    allow_role_inheritance_ : bool
        Indicates if role inheritance is allowed.

    is_runned_ : bool
        Indicates whether the `run` method has been called.

    Methods
    -------
    run()
        Initializes the access control system.

    add_user(username, role)
        Adds a user to a role.

    remove_user(username, role)
        Removes a user from a role.

    add_custom_role(role_name, inherits_from=None)
        Adds a custom role, optionally inheriting users from another role.

    add_permission(permission, roles)
        Adds a permission to specified roles.

    remove_permission(permission, role)
        Removes a permission from a role.

    check_permission(username, permission)
        Checks if a user has a specific permission.

    assign_temporary_permission(username, permission, duration)
        Assigns a temporary permission to a user for a specified duration.

    get_role_users(role)
        Retrieves all users assigned to a specific role.

    get_user_permissions(username)
        Retrieves all permissions assigned to a user.

    log_role_change(username, old_role, new_role)
        Logs a role change for a user.

    Notes
    -----
    The `run` method must be called before using other methods to initialize
    the access control system.

    Examples
    --------
    >>> from gofast.mlops.security import AccessControl
    >>> ac = AccessControl()
    >>> ac.run()
    >>> ac.add_user('user1', 'user')
    >>> ac.check_permission('user1', 'view')
    True

    See Also
    --------
    SecureDeployment : Class for managing secure deployment and token generation.

    """

    @validate_params({
        'encryption_key': [str, None],
        'default_roles': [dict, None],
        'default_permissions': [dict, None],
        'allow_custom_roles': [bool],
        'allow_role_inheritance': [bool],
    })
    def __init__(
        self,
        encryption_key: Optional[str] = None,
        default_roles: Optional[Dict[str, List[str]]] = None,
        default_permissions: Optional[Dict[str, List[str]]] = None,
        allow_custom_roles: bool = True,
        allow_role_inheritance: bool = True
    ):
        """
        Initializes the `AccessControl` class with default roles and permissions,
        and enables custom roles and role inheritance by default.

        Parameters
        ----------
        encryption_key : str or None, default=None
            The encryption key for security purposes.

        default_roles : dict of str to list of str or None, default=None
            The default roles and associated users.
            Example: ``{'admin': ['admin_user'], 'user': ['user1', 'user2']}``

        default_permissions : dict of str to list of str or None, default=None
            The default permissions and roles that can access them.
            Example: ``{'view': ['admin', 'user'], 'edit': ['admin']}``

        allow_custom_roles : bool, default=True
            Whether to allow the creation of custom roles.

        allow_role_inheritance : bool, default=True
            Whether to allow role inheritance when adding custom roles.

        """
        super().__init__(encryption_key=encryption_key)
        self.encryption_key = encryption_key
        self.default_roles = default_roles
        self.default_permissions = default_permissions
        self.allow_custom_roles = allow_custom_roles
        self.allow_role_inheritance = allow_role_inheritance
        self.is_runned_ = False

    @RunReturn
    def run(self):
        """
        Initializes the access control system.

        Notes
        -----
        This method must be called before using other methods like `add_user`,
        `check_permission`, etc. It sets up the default roles and permissions.

        """
        self.roles_ = self.default_roles or {'admin': [], 'user': [], 'guest': []}
        self.permissions_ = self.default_permissions or {
            'deploy': ['admin'],
            'modify': ['admin', 'user'],
            'view': ['admin', 'user', 'guest']
        }
        self.custom_roles_ = {}  # Store any custom roles added dynamically
        self.allow_custom_roles_ = self.allow_custom_roles
        self.allow_role_inheritance_ = self.allow_role_inheritance
        self.is_runned_ = True

    def add_user(self, username: str, role: str):
        """
        Adds a user to a role.

        Parameters
        ----------
        username : str
            The name of the user to add to the role.

        role : str
            The role to assign to the user.

        Raises
        ------
        ValueError
            If the role does not exist or the system is not initialized.

        Notes
        -----
        The `run` method must be called before using this method.

        Examples
        --------
        >>> ac.add_user('user1', 'user')

        """
        check_is_runned(
            self,
            msg="Access control system is not initialized. Call `run` first."
        )
        if role in self.roles_ or (self.allow_custom_roles_ and role in self.custom_roles_):
            self.roles_.setdefault(role, []).append(username)
            self.log_event('add_user', {'username': username, 'role': role})
        else:
            raise ValueError(f"Role '{role}' does not exist.")

    def remove_user(self, username: str, role: str):
        """
        Removes a user from a role.

        Parameters
        ----------
        username : str
            The name of the user to remove from the role.

        role : str
            The role from which to remove the user.

        Raises
        ------
        ValueError
            If the role or user does not exist, or the system is not initialized.

        Notes
        -----
        The `run` method must be called before using this method.

        Examples
        --------
        >>> ac.remove_user('user1', 'user')

        """
        check_is_runned(
            self,
            msg="Access control system is not initialized. Call `run` first."
        )
        if role in self.roles_ and username in self.roles_[role]:
            self.roles_[role].remove(username)
            self.log_event('remove_user', {'username': username, 'role': role})
        else:
            raise ValueError(f"User '{username}' is not in role '{role}'.")

    def add_custom_role(self, role_name: str, inherits_from: Optional[str] = None):
        """
        Adds a custom role, optionally inheriting users from another role.

        Parameters
        ----------
        role_name : str
            The name of the custom role to create.

        inherits_from : str or None, default=None
            The role to inherit users from, if role inheritance is enabled.

        Raises
        ------
        ValueError
            If custom roles are disabled or the system is not initialized.

        Notes
        -----
        The `run` method must be called before using this method.

        Examples
        --------
        >>> ac.add_custom_role('manager', inherits_from='user')

        """
        check_is_runned(
            self,
            msg="Access control system is not initialized. Call `run` first."
        )
        if not self.allow_custom_roles_:
            raise ValueError("Custom roles are disabled.")

        if inherits_from and self.allow_role_inheritance_:
            inherited_users = self.roles_.get(inherits_from, []) + \
                              self.custom_roles_.get(inherits_from, [])
            self.custom_roles_[role_name] = inherited_users.copy()
        else:
            self.custom_roles_[role_name] = []

        self.log_event(
            'add_custom_role',
            {'role_name': role_name, 'inherits_from': inherits_from}
        )

    def add_permission(self, permission: str, roles: List[str]):
        """
        Adds a permission to specified roles.

        Parameters
        ----------
        permission : str
            The name of the permission to add.

        roles : list of str
            The roles that will be granted this permission.

        Raises
        ------
        ValueError
            If a role does not exist or the system is not initialized.

        Notes
        -----
        The `run` method must be called before using this method.

        Examples
        --------
        >>> ac.add_permission('delete', ['admin'])

        """
        check_is_runned(
            self,
            msg="Access control system is not initialized. Call `run` first."
        )
        for role in roles:
            if role in self.roles_ or (
                    self.allow_custom_roles_ and role in self.custom_roles_):
                self.permissions_.setdefault(permission, []).append(role)
                self.log_event(
                    'add_permission',
                    {'permission': permission, 'role': role}
                )
            else:
                raise ValueError(f"Role '{role}' does not exist.")

    def remove_permission(self, permission: str, role: str):
        """
        Removes a permission from a role.

        Parameters
        ----------
        permission : str
            The name of the permission to remove.

        role : str
            The role to remove the permission from.

        Raises
        ------
        ValueError
            If the permission or role does not exist, or the system is 
            not initialized.

        Notes
        -----
        The `run` method must be called before using this method.

        Examples
        --------
        >>> ac.remove_permission('modify', 'user')

        """
        check_is_runned(
            self,
            msg="Access control system is not initialized. Call `run` first."
        )
        if permission in self.permissions_ and role in self.permissions_[permission]:
            self.permissions_[permission].remove(role)
            self.log_event(
                'remove_permission',
                {'permission': permission, 'role': role}
            )
        else:
            raise ValueError(
                f"Permission '{permission}' or role '{role}' does not exist.")

    def check_permission(self, username: str, permission: str) -> bool:
        """
        Checks if a user has a specific permission.

        Parameters
        ----------
        username : str
            The name of the user whose permissions are being checked.

        permission : str
            The permission to check.

        Returns
        -------
        has_permission : bool
            `True` if the user has the permission, `False` otherwise.

        Raises
        ------
        ValueError
            If the system is not initialized.

        Notes
        -----
        The `run` method must be called before using this method.

        Examples
        --------
        >>> ac.check_permission('user1', 'view')
        True

        """
        check_is_runned(
            self,
            msg="Access control system is not initialized. Call `run` first."
        )
        user_roles = []
        for role, users in {**self.roles_, **self.custom_roles_}.items():
            if username in users:
                user_roles.append(role)
        allowed_roles = self.permissions_.get(permission, [])
        has_permission = any(role in allowed_roles for role in user_roles)
        self.log_event(
            'check_permission',
            {
                'username': username,
                'permission': permission,
                'granted': has_permission
            }
        )
        return has_permission

    def assign_temporary_permission(
            self, username: str, 
            permission: str, 
            duration: int
            ):
        """
        Assigns a temporary permission to a user for a specified duration.

        Parameters
        ----------
        username : str
            The user to assign the temporary permission to.

        permission : str
            The permission to assign.

        duration : int
            The duration (in seconds) for the temporary permission.

        Raises
        ------
        ValueError
            If the system is not initialized.

        Notes
        -----
        The `run` method must be called before using this method.

        Examples
        --------
        >>> ac.assign_temporary_permission('user1', 'deploy', 3600)

        """
        check_is_runned(
            self,
            msg="Access control system is not initialized. Call `run` first."
        )
        self.permissions_.setdefault(permission, []).append(username)
        self.log_event(
            'assign_temporary_permission',
            {
                'username': username,
                'permission': permission,
                'duration': duration
            }
        )

        threading.Timer(
            duration,
            self._revoke_temp_permission,
            args=[username, permission]
        ).start()

    def get_role_users(self, role: str) -> List[str]:
        """
        Retrieves all users assigned to a specific role.

        Parameters
        ----------
        role : str
            The role whose users are to be retrieved.

        Returns
        -------
        users : list of str
            A list of usernames assigned to the role.

        Raises
        ------
        ValueError
            If the role does not exist or the system is not initialized.

        Notes
        -----
        The `run` method must be called before using this method.

        Examples
        --------
        >>> users = ac.get_role_users('admin')

        """
        check_is_runned(
            self,
            msg="Access control system is not initialized. Call `run` first."
        )
        users = self.roles_.get(role, []) + self.custom_roles_.get(role, [])
        if users:
            return users
        else:
            raise ValueError(f"Role '{role}' does not exist.")

    def get_user_permissions(self, username: str) -> List[str]:
        """
        Retrieves all permissions assigned to a user.

        Parameters
        ----------
        username : str
            The username whose permissions are to be retrieved.

        Returns
        -------
        permissions : list of str
            A list of permissions assigned to the user.

        Raises
        ------
        ValueError
            If the system is not initialized.

        Notes
        -----
        The `run` method must be called before using this method.

        Examples
        --------
        >>> permissions = ac.get_user_permissions('user1')

        """
        check_is_runned(
            self,
            msg="Access control system is not initialized. Call `run` first."
        )
        user_permissions = []
        for permission, roles in self.permissions_.items():
            for role in roles:
                if username in self.roles_.get(role, []) or \
                   username in self.custom_roles_.get(role, []) or \
                   username == role:
                    user_permissions.append(permission)
        self.log_event(
            'get_user_permissions',
            {'username': username, 'permissions': user_permissions}
        )
        return user_permissions

    def log_role_change(self, username: str, old_role: str, new_role: str):
        """
        Logs a role change for a user.

        Parameters
        ----------
        username : str
            The username whose role is being changed.

        old_role : str
            The old role the user had.

        new_role : str
            The new role assigned to the user.

        Raises
        ------
        ValueError
            If the system is not initialized.

        Notes
        -----
        The `run` method must be called before using this method.

        Examples
        --------
        >>> ac.log_role_change('user1', 'user', 'admin')

        """
        check_is_runned(
            self,
            msg="Access control system is not initialized. Call `run` first."
        )
        self.log_event(
            'role_change',
            {'username': username, 'old_role': old_role, 'new_role': new_role}
        )

    # Private methods
    def _revoke_temp_permission(self, username: str, permission: str):
        """Revokes a temporary permission from a user."""
        if permission in self.permissions_ and username in self.permissions_[permission]:
            self.permissions_[permission].remove(username)
            self.log_event(
                'revoke_temp_permission',
                {'username': username, 'permission': permission}
            )<|MERGE_RESOLUTION|>--- conflicted
+++ resolved
@@ -15,13 +15,6 @@
 from numbers import Integral 
 from datetime import datetime, timedelta
 from typing import Any, Dict, List, Optional, Callable
-<<<<<<< HEAD
-from cryptography.hazmat.primitives.ciphers import Cipher, algorithms, modes
-from cryptography.hazmat.backends import default_backend
-import zlib
-
-=======
->>>>>>> 6e9bef3a
 
 from sklearn.utils._param_validation import StrOptions
 
@@ -581,12 +574,7 @@
             dst.write(src.read())
         logger.info(f"Backed up logs to {backup_path}")
 
-
-<<<<<<< HEAD
-
-=======
 @smartFitRun
->>>>>>> 6e9bef3a
 class DataEncryption(BaseSecurity):
     """
     A class for handling data encryption and decryption with optional
@@ -1489,15 +1477,10 @@
             encrypted_model = backup_file.read()
         model_data = self.decrypt_model(encrypted_model)
         self.log_event('model_restore', {'backup_path': backup_path})
-<<<<<<< HEAD
-        return decrypted_model
-
-
-=======
+
         return model_data
 
 @smartFitRun
->>>>>>> 6e9bef3a
 class SecureDeployment(BaseSecurity):
     """
     Manages secure deployment workflows, including token-based authentication,
