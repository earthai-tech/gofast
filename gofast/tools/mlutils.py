# -*- coding: utf-8 -*-
#   License: BSD-3-Clause
#   Author: LKouadio <etanoyau@gmail.com>
"""
Learning utilities for data transformation, 
model learning and inspections. 
"""
from __future__ import annotations 
import os
import re 
import copy 
import inspect 
import tarfile 
import warnings 
import pickle 
import joblib
import datetime 
import shutil 
from six.moves import urllib 
from collections import Counter 
import numpy as np 
import pandas as pd 
from pathlib import Path
from tqdm import tqdm

from sklearn.base import BaseEstimator, TransformerMixin
from sklearn.compose import ColumnTransformer, make_column_selector
from sklearn.decomposition import PCA
from sklearn.ensemble import RandomForestClassifier
from sklearn.feature_selection import SelectFromModel, SelectKBest
from sklearn.impute import SimpleImputer
from sklearn.model_selection import train_test_split, StratifiedShuffleSplit 
from sklearn.pipeline import Pipeline, FeatureUnion
from sklearn.preprocessing import OneHotEncoder,RobustScaler ,OrdinalEncoder 
from sklearn.preprocessing import StandardScaler,MinMaxScaler,  LabelBinarizer
from sklearn.preprocessing import LabelEncoder,Normalizer, PolynomialFeatures 
from sklearn.utils import all_estimators, resample

from .._gofastlog import gofastlog
from .._typing import List, Tuple, Any, Dict,  Optional,Union, Iterable,Series 
from .._typing import _T, _F, ArrayLike, NDArray,  DataFrame, Set 
# from ._dependency import import_optional_dependency
from ..exceptions import ParameterNumberError, EstimatorError          
from .coreutils import _assert_all_types, _isin,  is_in_if,  ellipsis2false
from .coreutils import smart_format,  is_iterable, get_valid_kwargs
from .coreutils import is_classification_task, to_numeric_dtypes, fancy_printer
from .coreutils import validate_feature, download_progress_hook, exist_features
from .coreutils import contains_delimiter 
from .funcutils import ensure_pkg
from .validator import get_estimator_name, check_array, check_consistent_length
from .validator import  _is_numeric_dtype,  _is_arraylike_1d 
from .validator import  is_frame, build_data_if, check_is_fitted
from .validator import check_mixed_data_types 

_logger = gofastlog().get_gofast_logger(__name__)


__all__=[ 
    "evaluate_model",
    "select_features", 
    "get_global_score", 
    "get_correlated_features", 
    "categorize_target", 
    "resampling", 
    "bin_counting", 
    "labels_validator", 
    "rename_labels_in" , 
    "soft_imputer", 
    "soft_scaler", 
    "select_feature_importances", 
    "load_model", 
    "make_pipe",
    "build_data_preprocessor", 
    "bi_selector", 
    "get_target", 
    "extract_target",  
    "stats_from_prediction", 
    "fetch_tgz", 
    "fetch_model", 
    "load_csv", 
    "discretize_categories", 
    "stratify_categories", 
    "serialize_data", 
    "deserialize_data", 
    "soft_data_split",
    "laplace_smoothing", 
    "laplace_smoothing_categorical", 
    "laplace_smoothing_word", 
    "handle_imbalance", 
    "smart_split",
    "save_dataframes"
    ]


<<<<<<< HEAD
_scorers = { 
    "classification_report":classification_report,
    'precision_recall': precision_recall_curve,
    "confusion_matrix":confusion_matrix,
    'precision': precision_score,
    "accuracy": accuracy_score,
    "mse":mean_squared_error, 
    "recall": recall_score, 
    'auc': roc_auc_score, 
    'roc': roc_curve, 
    'f1':f1_score,
    }

_estimators ={
        'dtc': ['DecisionTreeClassifier', 'dtc', 'dec', 'dt'],
        'svc': ['SupportVectorClassifier', 'svc', 'sup', 'svm'],
        'sdg': ['SGDClassifier','sdg', 'sd', 'sdg'],
        'knn': ['KNeighborsClassifier','knn', 'kne', 'knr'],
        'rdf': ['RandomForestClassifier', 'rdf', 'rf', 'rfc',],
        'ada': ['AdaBoostClassifier','ada', 'adc', 'adboost'],
        'vtc': ['VotingClassifier','vtc', 'vot', 'voting'],
        'bag': ['BaggingClassifier', 'bag', 'bag', 'bagg'],
        'stc': ['StackingClassifier','stc', 'sta', 'stack'],
    'xgboost': ['ExtremeGradientBoosting', 'xgboost', 'gboost', 'gbdm', 'xgb'], 
      'logit': ['LogisticRegression', 'logit', 'lr', 'logreg'], 
     'extree': ['ExtraTreesClassifier', 'extree', 'xtree', 'xtr']
        }  
#------

=======
>>>>>>> a5764055
def codify_variables (
    data:DataFrame | ArrayLike, /, 
    columns: list =None, 
    func: _F=None, 
    categories: dict=None, 
    get_dummies:bool=..., 
    parse_cols:bool =..., 
    return_cat_codes:bool=... 
    ) -> DataFrame: 
    """ Encode multiple categorical variables in a dataset. 
    
    Encodes categorical variables in a dataset by applying specified transformations,
    mapping categories, or performing one-hot encoding. Supports DataFrame, 
    array-like, or dictionary inputs for data.

    Parameters 
    -----------
    arr: pd.DataFrame, ArrayLike, dict 
       DataFrame or Arraylike. If simple array is passed, specify the 
       columns argumment to create a dataframe. If a dictionnary 
       is passed, it should be convert to a dataframe. 
       
    columns: list,
       List of the columns to encode the labels 
       
    func: callable, 
       Function to apply the label accordingly. Label must be included in 
       the columns values.
       
    categories: dict, Optional 
       Dictionnary of column names(`key`) and labels (`values`) to 
       map the labels.  
       
    get_dummies: bool, default=False 
      returns a new encoded DataFrame  with binary columns 
      for each category within the specified categorical columns.

    parse_cols: bool, default=False
      If `columns` parameter is listed as string, `parse_cols` can defaultly 
      constructs an iterable objects. 
    
    return_cat_codes: bool, default=False 
       return the categorical codes that used for mapping variables. 
       if `func` is applied, mapper returns an empty dict. 
       
    Return
    -------
    df: New encoded Dataframe 
    
    Examples
    ----------
    >>> from gofast.tools.mlutils import codify_variables 
    >>> # Sample dataset with categorical variables
    >>> data = {'Height': [152, 175, 162, 140, 170], 
        'Color': ['Red', 'Blue', 'Green', 'Red', 'Blue'],
        'Size': ['Small', 'Large', 'Medium', 'Medium', 'Small'],
        'Shape': ['Circle', 'Square', 'Triangle', 'Circle', 'Triangle'], 
        'Weight': [80, 75, 55, 61, 70]
    }
    # List of categorical columns to one-hot encode
    categorical_columns = ['Color', 'Size', 'Shape']
    >>> df_encoded = codify_variables (data)
    >>> df_encoded.head(2) 
    Out[1]: 
       Height  Weight  Color  Size  Shape
    0     152      80      2     2      0
    1     175      75      0     0      1
    >>> # new return_map codes 
    >>> df_encoded , map_codes =codify_variables (
        data, return_cat_codes =True )
    >>> map_codes 
    Out[2]: 
    {'Color': {2: 'Red', 0: 'Blue', 1: 'Green'},
     'Size': {2: 'Small', 0: 'Large', 1: 'Medium'},
     'Shape': {0: 'Circle', 1: 'Square', 2: 'Triangle'}}
    >>> def cat_func (x ): 
        # 2: 'Red', 0: 'Blue', 1: 'Green'
        if x=='Red': 
            return 2 
        elif x=='Blue': 
            return 0
        elif x=='Green': 
            return 1 
        else: return x 
    >>> df_encoded =codify_variables (data, func= cat_func)
    >>> df_encoded.head(3) 
    Out[3]: 
       Height  Color    Size     Shape  Weight
    0     152      2   Small    Circle      80
    1     175      0   Large    Square      75
    2     162      1  Medium  Triangle      55
    >>> 
    >>> # Perform one-hot encoding
    >>> df_encoded = codify_variables (data, get_dummies=True )
    >>> df_encoded.head(3)
    Out[4]: 
       Height  Weight  Color_Blue  ...  Shape_Circle  Shape_Square  Shape_Triangle
    0     152      80           0  ...             1             0               0
    1     175      75           1  ...             0             1               0
    2     162      55           0  ...             0             0               1
    [3 rows x 11 columns]
    >>> codify_variables (data, categories ={'Size': ['Small', 'Large',  'Medium']})
    Out[5]: 
       Height  Color     Shape  Weight  Size
    0     152    Red    Circle      80     0
    1     175   Blue    Square      75     1
    2     162  Green  Triangle      55     2
    3     140    Red    Circle      61     2
    4     170   Blue  Triangle      70     0
    """
    get_dummies, parse_cols, return_cat_codes = ellipsis2false(
        get_dummies, parse_cols, return_cat_codes )
    # build dataframe if arr is passed rather 
    # than a dataframe 
    df = build_data_if( data, to_frame =True, force=True, input_name ='col',
                        raise_warning='silence'  )
    # now check integrity 
    df = to_numeric_dtypes( df )
    if columns is not None: 
        columns = list( 
            is_iterable(columns, exclude_string =True, transform =True, 
                              parse_string= parse_cols 
                              )
                       )
        df = select_features(df, features = columns )
        
    map_codes ={}     
    if get_dummies :
        # Perform one-hot encoding
        # We use the pd.get_dummies() function from the pandas library 
        # to perform one-hot encoding on the specified columns
        return ( ( pd.get_dummies(df, columns=columns) , map_codes )
                  if return_cat_codes else ( 
                          pd.get_dummies(df, columns=columns) ) 
                )
    # ---work with category -------- 
    # if categories is Note , get auto numeric and 
    # categoric variablees 
    num_columns, cat_columns = bi_selector (df ) 
    
    # apply function if 
    if func is not None: 
        # just get only the columns 
        if not callable (func): 
            raise TypeError(
                f"Provided func is not callable. Received: {type(func)}")
        if len(cat_columns)==0: 
            # no categorical data func. 
            warnings.warn(
                "No categorical data were detected. To transform numeric"
                " values into categorical labels, consider using either"
                " `gofast.tools.smart_label_classifier` or"
                " `gofast.tools.categorize_target`."
                )
    
            return df 
        
        for col in  cat_columns: 
            df[col]= df[col].apply (func ) 

        return (df, map_codes) if return_cat_codes else df 
 
    if categories is None: 
        categories ={}
        for col in cat_columns: 
            #categories[col].fillna(pd.NA, inplace =True)
            categories[col] = list(np.unique (df[col]))
            
    # categories should be a mapping data 
    if not isinstance ( categories, dict ): 
        raise TypeError("Expected a dictionary with the format"
                        " {'column name': 'labels'} to categorize data.")

        
    for col, values  in  categories.items():
        if col not in df.columns:
            continue  
        values = is_iterable(
            values, exclude_string=True, transform =True )
        df[col] = pd.Categorical (df[col], categories = values, ordered=True )
        # df[col] = df[col].astype ('category')
        val=df[col].cat.codes
        temp_col = col + '_col'
        df[temp_col] = val 
        map_codes[col] =  dict(zip(df[col].cat.codes, df[col]))
        # drop prevous col in the data frame 
        df.drop ( columns =[col], inplace =True ) 
        # rename the tem colum 
        # to take back to pandas 
        df.rename ( columns ={temp_col: col }, inplace =True ) 
        
    return (df, map_codes) if return_cat_codes else df 

@ensure_pkg ("imblearn", extra= (
    "`imblearn` is actually a shorthand for ``imbalanced-learn``.")
   )
def resampling( 
    X, 
    y, 
    kind ='over', 
    strategy ='auto', 
    random_state =None, 
    verbose: bool=..., 
    **kws
    ): 
    """ Combining Random Oversampling and Undersampling 
    
    Resampling involves creating a new transformed version of the training 
    dataset in which the selected examples have a different class distribution.
    This is a simple and effective strategy for imbalanced classification 
    problems.

    Applying re-sampling strategies to obtain a more balanced data 
    distribution is an effective solution to the imbalance problem. There are 
    two main approaches to random resampling for imbalanced classification; 
    they are oversampling and undersampling.

    - Random Oversampling: Randomly duplicate examples in the minority class.
    - Random Undersampling: Randomly delete examples in the majority class.
        
    Parameters 
    -----------
    X : array-like of shape (n_samples, n_features)
        Training vector, where `n_samples` is the number of samples and
        `n_features` is the number of features.
        
    y: array-like of shape (n_samples, ) 
        Target vector where `n_samples` is the number of samples.
    kind: str, {"over", "under"} , default="over"
      kind of sampling to perform. ``"over"`` and ``"under"`` stand for 
      `oversampling` and `undersampling` respectively. 
      
    strategy : float, str, dict, callable, default='auto'
        Sampling information to sample the data set.

        - When ``float``, it corresponds to the desired ratio of the number of
          samples in the minority class over the number of samples in the
          majority class after resampling. Therefore, the ratio is expressed as
          :math:`\\alpha_{us} = N_{m} / N_{rM}` where :math:`N_{m}` is the
          number of samples in the minority class and
          :math:`N_{rM}` is the number of samples in the majority class
          after resampling.

          .. warning::
             ``float`` is only available for **binary** classification. An
             error is raised for multi-class classification.

        - When ``str``, specify the class targeted by the resampling. The
          number of samples in the different classes will be equalized.
          Possible choices are:

            ``'majority'``: resample only the majority class;

            ``'not minority'``: resample all classes but the minority class;

            ``'not majority'``: resample all classes but the majority class;

            ``'all'``: resample all classes;

            ``'auto'``: equivalent to ``'not minority'``.

        - When ``dict``, the keys correspond to the targeted classes. The
          values correspond to the desired number of samples for each targeted
          class.

        - When callable, function taking ``y`` and returns a ``dict``. The keys
          correspond to the targeted classes. The values correspond to the
          desired number of samples for each class.
          
    random_state : int, RandomState instance, default=None
            Control the randomization of the algorithm.

            - If int, ``random_state`` is the seed used by the random number
              generator;
            - If ``RandomState`` instance, random_state is the random number
              generator;
            - If ``None``, the random number generator is the ``RandomState``
              instance used by ``np.random``.
              
    verbose: bool, default=False 
      Display the counting samples 
      
    Returns 
    ---------
    X, y : NDarray, Arraylike 
        Arraylike sampled 
    
    Examples 
    --------- 
    >>> import gofast as gf 
    >>> from gofast.tools.mlutils import resampling 
    >>> data, target = gf.fetch_data ('bagoue analysed', as_frame =True, return_X_y=True) 
    >>> data.shape, target.shape 
    >>> data_us, target_us = resampling (data, target, kind ='under',verbose=True)
    >>> data_us.shape, target_us.shape 
    Counters: Auto      
                         Raw counter y: Counter({0: 232, 1: 112})
               UnderSampling counter y: Counter({0: 112, 1: 112})
    Out[43]: ((224, 8), (224,))
    
    """
    kind = str(kind).lower() 
    if kind =='under': 
        from imblearn.under_sampling import RandomUnderSampler
        rsampler = RandomUnderSampler(sampling_strategy=strategy, 
                                      random_state = random_state ,
                                      **kws)
    else:  
        from imblearn.over_sampling import RandomOverSampler 
        rsampler = RandomOverSampler(sampling_strategy=strategy, 
                                     random_state = random_state ,
                                     **kws
                                     )
    Xs, ys = rsampler.fit_resample(X, y)
    
    if ellipsis2false(verbose)[0]: 
        print("{:<20}".format(f"Counters: {strategy.title()}"))
        print( "{:>35}".format( "Raw counter y:") , Counter (y))
        print( "{:>35}".format(f"{kind.title()}Sampling counter y:"), Counter (ys))
        
    return Xs, ys 

def bin_counting(
    data: DataFrame, 
    bin_columns: str|List[str, ...], 
    tname:str|Series[int], 
    odds="N+", 
    return_counts: bool=...,
    tolog: bool=..., 
    ): 
    """ Bin counting categorical variable and turn it into probabilistic 
    ratio.
    
    Bin counting is one of the perennial rediscoveries in machine learning. 
    It has been reinvented and used in a variety of applications, from ad 
    click-through rate prediction to hardware branch prediction [1]_, [2]_ 
    and [3]_.
    
    Given an input variable X and a target variable Y, the odds ratio is 
    defined as:
        
    .. math:: 
        
        odds ratio = \frac{ P(Y = 1 | X = 1)/ P(Y = 0 | X = 1)}{
            P(Y = 1 | X = 0)/ P(Y = 0 | X = 0)}
          
    Probability ratios can easily become very small or very large. The log 
    transform again comes to our rescue. Anotheruseful property of the 
    logarithm is that it turns a division into a subtraction. To turn 
    bin statistic probability value to log, set ``uselog=True``.
    
    Parameters 
    -----------
    data: dataframe 
       Data containing the categorical values. 
       
    bin_columns: str or list 
       The columns to applied the bin_countings 
       
    tname: str, pd.Series
      The target name for which the counting is operated. If series, it 
      must have the same length as the data. 
      
    odds: str , {"N+", "N-", "log_N+"}: 
        The odds ratio of bin counting to fill the categorical. ``N+`` and  
        ``N-`` are positive and negative probabilistic computing. Whereas the
        ``log_N+`` is the logarithm odds ratio useful when value are smaller 
        or larger. 
        
    return_counts: bool, default=True 
      return the bin counting dataframes. 
  
    tolog: bool, default=False, 
      Apply the logarithm to the output data ratio. Indeed, Probability ratios 
      can easily  become very small or very large. For instance, there will be 
      users who almost never click on ads, and perhaps users who click on ads 
      much more frequently than not.) The log transform again comes to our  
      rescue. Another useful property of the logarithm is that it turns a 
      division 

    Returns 
    --------
    d: dataframe 
       Dataframe transformed or bin-counting data
       
    Examples 
    ---------
    >>> import gofast as gf 
    >>> from gofast.tools.mlutils import bin_counting 
    >>> X, y = gf.fetch_data ('bagoue analysed', as_frame =True) 
    >>> # target binarize 
    >>> y [y <=1] = 0;  y [y > 0]=1 
    >>> X.head(2) 
    Out[7]: 
          power  magnitude       sfi      ohmS       lwi  shape  type  geol
    0  0.191800  -0.140799 -0.426916  0.386121  0.638622    4.0   1.0   3.0
    1 -0.430644  -0.114022  1.678541 -0.185662 -0.063900    3.0   2.0   2.0
    >>>  bin_counting (X , bin_columns= 'geol', tname =y).head(2)
    Out[8]: 
          power  magnitude       sfi      ohmS  ...  shape  type      geol  bin_target
    0  0.191800  -0.140799 -0.426916  0.386121  ...    4.0   1.0  0.656716           1
    1 -0.430644  -0.114022  1.678541 -0.185662  ...    3.0   2.0  0.219251           0
    [2 rows x 9 columns]
    >>>  bin_counting (X , bin_columns= ['geol', 'shape', 'type'], tname =y).head(2)
    Out[10]: 
          power  magnitude       sfi  ...      type      geol  bin_target
    0  0.191800  -0.140799 -0.426916  ...  0.267241  0.656716           1
    1 -0.430644  -0.114022  1.678541  ...  0.385965  0.219251           0
    [2 rows x 9 columns]
    >>> df = pd.DataFrame ( pd.concat ( [X, pd.Series ( y, name ='flow')],
                                       axis =1))
    >>> bin_counting (df , bin_columns= ['geol', 'shape', 'type'], 
                      tname ="flow", tolog=True).head(2)
    Out[12]: 
          power  magnitude       sfi      ohmS  ...     shape      type      geol  flow
    0  0.191800  -0.140799 -0.426916  0.386121  ...  0.828571  0.364706  1.913043     1
    1 -0.430644  -0.114022  1.678541 -0.185662  ...  0.364865  0.628571  0.280822     0
    >>> bin_counting (df , bin_columns= ['geol', 'shape', 'type'],odds ="N-", 
                      tname =y, tolog=True).head(2)
    Out[13]: 
          power  magnitude       sfi  ...      geol  flow  bin_target
    0  0.191800  -0.140799 -0.426916  ...  0.522727     1           1
    1 -0.430644  -0.114022  1.678541  ...  3.560976     0           0
    [2 rows x 10 columns]
    >>> bin_counting (df , bin_columns= "geol",tname ="flow", tolog=True,
                      return_counts= True )
    Out[14]: 
         flow  no_flow  total_flow        N+        N-     logN+     logN-
    3.0    44       23          67  0.656716  0.343284  1.913043  0.522727
    2.0    41      146         187  0.219251  0.780749  0.280822  3.560976
    0.0    18       43          61  0.295082  0.704918  0.418605  2.388889
    1.0     9       20          29  0.310345  0.689655  0.450000  2.222222

    References 
    -----------
    .. [1] Yeh, Tse-Yu, and Yale N. Patt. Two-Level Adaptive Training Branch 
           Prediction. Proceedings of the 24th Annual International 
           Symposium on Microarchitecture (1991):51–61
           
    .. [2] Li, Wei, Xuerui Wang, Ruofei Zhang, Ying Cui, Jianchang Mao, and 
           Rong Jin.Exploitation and Exploration in a Performance Based Contextual 
           Advertising System. Proceedings of the 16th ACM SIGKDD International
           Conference on Knowledge Discovery and Data Mining (2010): 27–36
           
    .. [3] Chen, Ye, Dmitry Pavlov, and John _F. Canny. “Large-Scale Behavioral 
           Targeting. Proceedings of the 15th ACM SIGKDD International 
           Conference on Knowledge Discovery and Data Mining (2009): 209–218     
    """
    # assert everything
    if not is_frame (data, df_only =True ):
        raise TypeError(f"Expect dataframe. Got {type(data).__name__!r}")
    
    if not _is_numeric_dtype(data, to_array= True): 
        raise TypeError ("Expect data with encoded categorical variables."
                         " Please check your data.")
    if hasattr ( tname, '__array__'): 
        check_consistent_length( data, tname )
        if not _is_arraylike_1d(tname): 
            raise TypeError (
                 "Only one dimensional array is allowed for the target.")
        # create fake bin target 
        if not hasattr ( tname, 'name'): 
            tname = pd.Series (tname, name ='bin_target')
        # concatenate target 
        data= pd.concat ( [ data, tname], axis = 1 )
        tname = tname.name  # take the name 
        
    return_counts, tolog = ellipsis2false(return_counts, tolog)    
    bin_columns= is_iterable( bin_columns, exclude_string= True, 
                                 transform =True )
    tname = str(tname) ; #bin_column = str(bin_column)
    target_all_counts =[]
    
    validate_feature(data, features =bin_columns + [tname] )
    d= data.copy() 
    # -convert all features dtype to float for consistency
    # except the binary target 
    feature_cols = is_in_if (d.columns , tname, return_diff= True ) 
    d[feature_cols] = d[feature_cols].astype ( float)
    # -------------------------------------------------
    for bin_column in bin_columns: 
        d, tc  = _single_counts(d , bin_column, tname, 
                           odds =odds, 
                           tolog=tolog, 
                           return_counts= return_counts
                           )
    
        target_all_counts.append (tc) 
    # lowering the computation time 
    if return_counts: 
        d = ( target_all_counts if len(target_all_counts) >1 
                 else target_all_counts [0]
                 ) 

    return d

def _single_counts ( 
        d,/,  bin_column, tname, odds = "N+",
        tolog= False, return_counts = False ): 
    """ An isolated part of bin counting. 
    Compute single bin_counting. """
    # polish pos_label 
    od = copy.deepcopy( odds) 
    # reconvert log and removetrailer
    odds= str(odds).upper().replace ("_", "")
    # just separted for 
    keys = ('N-', 'N+', 'lOGN+')
    msg = ("Odds ratio or log Odds ratio expects"
           f" {smart_format(('N-', 'N+', 'logN+'), 'or')}. Got {od!r}")
    # check wther log is included 
    if odds.find('LOG')>=0: 
        tolog=True # then remove log 
        odds= odds.replace ("LOG", "")

    if odds not in keys: 
        raise ValueError (msg) 
    # If tolog, then reconstructs
    # the odds_labels
    if tolog: 
        odds= f"log{odds}"
    
    target_counts= _target_counting(
        d.filter(items=[bin_column, tname]),
    bin_column , tname =tname, 
    )
    target_all, target_bin_counts = _bin_counting(target_counts, tname, odds)
    # Check to make sure we have all the devices
    target_all.sort_values(by = f'total_{tname}', ascending=False)  
    if return_counts: 
        return d, target_all 
   
    # zip index with ratio 
    lr = list(zip (target_bin_counts.index, target_bin_counts[odds])
         )
    ybin = np.array ( d[bin_column])# replace value with ratio 
    for (value , ratio) in lr : 
        ybin [ybin ==value] = ratio 
        
    d[bin_column] = ybin 
    
    return d, target_all

def _target_counting(d, / ,  bin_column, tname ):
    """ An isolated part of counting the target. 
    
    :param d: DataFrame 
    :param bin_column: str, columns to appling bincounting strategy 
    :param tname: str, target name. 

    """
    pos_action = pd.Series(d[d[tname] > 0][bin_column].value_counts(),
        name=tname)
    
    neg_action = pd.Series(d[d[tname] < 1][bin_column].value_counts(),
    name=f'no_{tname}')
     
    counts = pd.DataFrame([pos_action,neg_action]).T.fillna('0')
    counts[f'total_{tname}'] = counts[tname].astype('int64') +\
    counts[f'no_{tname}'].astype('int64')
    
    return counts

def _bin_counting (counts, tname, odds="N+" ):
    """ Bin counting application to the target. 
    :param counts: pd.Series. Target counts 
    :param tname: str target name. 
    :param odds: str, label to bin-compute
    """
    counts['N+'] = ( counts[tname]
                    .astype('int64')
                    .divide(counts[f'total_{tname}'].astype('int64')
                            )
                    )
    counts['N-'] = ( counts[f'no_{tname}']
                    .astype('int64')
                    .divide(counts[f'total_{tname}'].astype('int64'))
                    )
    
    items2filter= ['N+', 'N-']
    if str(odds).find ('log')>=0: 
        counts['logN+'] = counts['N+'].divide(counts['N-'])
        counts ['logN-'] = counts ['N-'].divide ( counts['N+'])
        items2filter.extend (['logN+', 'logN-'])
    # If we wanted to only return bin-counting properties, 
    # we would filter here
    bin_counts = counts.filter(items= items2filter)

    return counts, bin_counts  
 
def laplace_smoothing_word(word, class_, /, word_counts, class_counts, V):
    """
    Apply Laplace smoothing to estimate the conditional probability of a 
    word given a class.

    Laplace smoothing (add-one smoothing) is used to handle the issue of 
    zero probability in categorical data, particularly in the context of 
    text classification with Naive Bayes.

    The mathematical formula for Laplace smoothing is:
    
    .. math:: 
        P(w|c) = \frac{\text{count}(w, c) + 1}{\text{count}(c) + |V|}

    where `count(w, c)` is the count of word `w` in class `c`, `count(c)` is 
    the total count of all words in class `c`, and `|V|` is the size of the 
    vocabulary.

    Parameters
    ----------
    word : str
        The word for which the probability is to be computed.
    class_ : str
        The class for which the probability is to be computed.
    word_counts : dict
        A dictionary containing word counts for each class. The keys should 
        be tuples of the form (word, class).
    class_counts : dict
        A dictionary containing the total count of words for each class.
    V : int
        The size of the vocabulary, i.e., the number of unique words in 
        the dataset.

    Returns
    -------
    float
        The Laplace-smoothed probability of the word given the class.

    Example
    -------
    >>> from gofast.tools.mlutils import laplace_smoothing_word
    >>> word_counts = {('dog', 'animal'): 3, ('cat', 'animal'):
                       2, ('car', 'non-animal'): 4}
    >>> class_counts = {'animal': 5, 'non-animal': 4}
    >>> V = len(set([w for (w, c) in word_counts.keys()]))
    >>> laplace_smoothing_word('dog', 'animal', word_counts, class_counts, V)
    0.5
    
    References
    ----------
    - C.D. Manning, P. Raghavan, and H. Schütze, "Introduction to Information Retrieval",
      Cambridge University Press, 2008.
    - A detailed explanation of Laplace Smoothing can be found in Chapter 13 of 
      "Introduction to Information Retrieval" by Manning et al.

    Notes
    -----
    This function is particularly useful in text classification tasks where the
    dataset may contain a large number of unique words, and some words may not 
    appear in the training data for every class.
    """
    word_class_count = word_counts.get((word, class_), 0)
    class_word_count = class_counts.get(class_, 0)
    probability = (word_class_count + 1) / (class_word_count + V)
    return probability

def laplace_smoothing_categorical(
        data, /, feature_col, class_col, V=None):
    """
    Apply Laplace smoothing to estimate conditional probabilities of 
    categorical features given a class in a dataset.

    This function calculates the Laplace-smoothed probabilities for each 
    category of a specified feature given each class.

    Parameters
    ----------
    data : pandas.DataFrame
        The dataset containing categorical features and a class label.
    feature_col : str
        The column name in the dataset representing the feature for which 
        probabilities are to be calculated.
    class_col : str
        The column name in the dataset representing the class label.
    V : int or None, optional
        The size of the vocabulary (i.e., the number of unique categories 
                                    in the feature).
        If None, it will be calculated based on the provided feature column.

    Returns
    -------
    pd.DataFrame
        A DataFrame containing the Laplace-smoothed probabilities for each 
        category of the feature across each class.

    Example
    -------
    >>> import pandas as pd 
    >>> from gofast.tools.mlutils import laplace_smoothing_categorical
    >>> data = pd.DataFrame({'feature': ['cat', 'dog', 'cat', 'bird'],
                             'class': ['A', 'A', 'B', 'B']})
    >>> probabilities = laplace_smoothing_categorical(data, 'feature', 'class')
    >>> print(probabilities)

    Notes
    -----
    This function is useful for handling categorical data in classification
    tasks, especially when the dataset may contain categories that do not 
    appear in the training data for every class.
    """
    is_frame( data, df_only=True, raise_exception=True)
    if V is None:
        V = data[feature_col].nunique()

    class_counts = data[class_col].value_counts()
    probability_tables = []

    # Iterating over each class to calculate probabilities
    for class_value in data[class_col].unique():
        class_subset = data[data[class_col] == class_value]
        feature_counts = class_subset[feature_col].value_counts()
        probabilities = (feature_counts + 1) / (class_counts[class_value] + V)
        probabilities.name = class_value
        probability_tables.append(probabilities.to_frame().T)

    # Using pandas.concat to combine the probability tables
    probability_table = pd.concat(probability_tables, sort=False).fillna(1 / V)
    # Transpose to match expected format: features as rows, classes as columns
    probability_table = probability_table.T

    return probability_table

def laplace_smoothing(
    data: Union[ArrayLike, DataFrame], 
    alpha: float = 1.0, 
    columns: Union[list, None] = None
) -> Union[ArrayLike, DataFrame]:
    """
    Applies Laplace smoothing to  data to calculate smoothed probabilities.

    Parameters
    ----------
    data : ndarray or DataFrame
        An array-like or DataFrame object containing categorical data. Each column 
        represents a feature, and each row represents a data sample.
    alpha : float, optional
        The smoothing parameter, often referred to as 'alpha'. This is 
        added to the count for each category in each feature. 
        Default is 1 (Laplace Smoothing).
    columns: list, optional
        Columns to construct the DataFrame when `data` is an ndarray. The 
        number of columns must match the second dimension of the ndarray.
        
    Returns
    -------
    smoothed_probs : ndarray or DataFrame
        An array or DataFrame of the same shape as `data` containing the smoothed 
        probabilities for each category in each feature.

    Raises
    ------
    ValueError
        If `columns` is provided and its length does not match the number 
        of columns in `data`.

    Examples
    --------
    >>> import numpy as np 
    >>> import pandas as pd 
    >>> from gofast.tools.mlutils import laplace_smoothing
    >>> data = np.array([[0, 1], [1, 0], [1, 1]])
    >>> laplace_smoothing(data, alpha=1)
    array([[0.4 , 0.6 ],
           [0.6 , 0.4 ],
           [0.6 , 0.6 ]])

    >>> data_df = pd.DataFrame(data, columns=['feature1', 'feature2'])
    >>> laplace_smoothing(data_df, alpha=1)
       feature1  feature2
    0       0.4       0.6
    1       0.6       0.4
    2       0.6       0.6
    """
    if isinstance(data, np.ndarray):
        if columns:
            if len(columns) != data.shape[1]:
                raise ValueError("Length of `columns` does not match the shape of `data`.")
            data = pd.DataFrame(data, columns=columns)
        input_type = 'ndarray'
    elif isinstance(data, pd.DataFrame):
        input_type = 'dataframe'
    else:
        raise TypeError("`data` must be either a numpy.ndarray or a pandas.DataFrame.")

    smoothed_probs_list = []
    features = data.columns if input_type == 'dataframe' else range(data.shape[1])

    for feature in features:
        series = data[feature] if input_type == 'dataframe' else data[:, feature]
        counts = np.bincount(series, minlength=series.max() + 1)
        smoothed_counts = counts + alpha
        total_counts = smoothed_counts.sum()
        smoothed_probs = (series.map(lambda x: smoothed_counts[x] / total_counts)
                          if input_type == 'dataframe' else smoothed_counts[series] / total_counts)
        smoothed_probs_list.append(smoothed_probs)

    if input_type == 'dataframe':
        return pd.DataFrame({feature: probs for feature, probs in zip(features, smoothed_probs_list)})
    else:
        return np.column_stack(smoothed_probs_list)

def evaluate_model(
    model: Optional[_F[[NDArray, NDArray], NDArray]] = None,
    X: Optional[Union[NDArray, DataFrame]] = None,
    Xt: Optional[Union[NDArray, DataFrame]] = None,
    y: Optional[Union[NDArray, Series]] = None, 
    yt: Optional[Union[NDArray, Series]] = None,
    y_pred: Optional[Union[NDArray, Series]] = None,
    scorer: Union[str, _F[[NDArray, NDArray], float]] = 'accuracy',
    eval: bool = False,
    **kws: Any
) -> Union[Tuple[Optional[Union[NDArray, Series]], Optional[float]],
           Optional[Union[NDArray, Series]]]:
    """
    Evaluates a predictive model's performance or the effectiveness of predictions 
    using a specified scoring metric.

    Parameters
    ----------
    model : Callable, optional
        A machine learning model that implements fit and predict methods.
        Required if `y_pred` is not provided.
    X : np.ndarray or pd.DataFrame, optional
        Training data features. Required if `model` is provided and `y_pred` is None.
    Xt : np.ndarray or pd.DataFrame, optional
        Test data features. Required if `model` is provided and `y_pred` is None.
    y : np.ndarray or pd.Series, optional
        Training data labels. Required if `model` is provided and `y_pred` is None.
    yt : np.ndarray or pd.Series, optional
        Test data labels. Required if `eval` is True.
    y_pred : np.ndarray or pd.Series, optional
        Predictions for test data. Required if `model` is None.
    scorer : str or Callable, default='accuracy'
        The scoring metric name or a scorer callable object/function with signature 
        scorer(y_true, y_pred, **kws). 
    eval : bool, default=False
        If True, performs evaluation using `scorer` on `yt` and `y_pred`.
    **kws : Any
        Additional keyword arguments to pass to the scoring function.

    Returns
    -------
    predictions : np.ndarray or pd.Series
        The predicted labels or probabilities.
    score : float, optional
        The score of the predictions based on `scorer`. Only returned if `eval` is True.

    Raises
    ------
    ValueError
        If required arguments are missing or if the provided arguments are invalid.
    TypeError
        If `scorer` is not a recognized scoring function.

    Examples
    --------
    >>> from sklearn.datasets import load_iris
    >>> from sklearn.model_selection import train_test_split
    >>> from sklearn.linear_model import LogisticRegression
    >>> from gofast.tools.mlutils import evaluate_model
    >>> iris = load_iris()
    >>> X, y = iris.data, iris.target
    >>> X_train, X_test, y_train, y_test = train_test_split(X, y, test_size=0.2)
    >>> model = LogisticRegression()
    >>> y_pred, score = evaluate_model(model=model, X=X_train, Xt=X_test,
    ...                                y=y_train, yt=y_test, eval=True)
    >>> print(f'Score: {score:.2f}')
    
    >>> # Providing predictions directly
    >>> y_pred, _ = evaluate_model(y_pred=y_pred, yt=y_test, scorer='accuracy',
    ...                            eval=True)
    >>> print(f'Accuracy: {score:.2f}')
    """
    from ..metrics import _SCORERS
    
    if y_pred is None:
        if model is None or X is None or y is None or Xt is None:
            raise ValueError("Model, X, y, and Xt must be provided when y_pred"
                             " is not provided.")
        if not hasattr(model, 'fit') or not hasattr(model, 'predict'):
            raise TypeError("The provided model does not implement fit and "
                            "predict methods.")
        
        # Check model if is fitted
        try: check_is_fitted(model)
        except: 
            # If the model is not fitted, then fit it with X and y
            if X is not None and y is not None:
                if hasattr(X, 'ndim') and X.ndim == 1:
                    X = X.reshape(-1, 1)
                model.fit(X, y)
            else:
                raise ValueError("Model is not fitted, and no training data"
                                 " (X, y) were provided.")
        y_pred = model.predict(Xt)

    if eval:
        if yt is None:
            raise ValueError("yt must be provided when eval is True.")
        if not isinstance(scorer, (str, callable)):
            raise TypeError("scorer must be a string or a callable,"
                            f" got {type(scorer).__name__}.")
            if isinstance (scorer , str) and scorer not in _SCORERS:
                raise ValueError(f"Use {scorer!r} function instead.")
        
        score_func = _SCORERS[scorer] if isinstance(scorer, str) else scorer
        score = score_func(yt, y_pred, **kws)
        return y_pred, score

    return y_pred

def get_correlated_features(
    data:DataFrame ,
    corr:str ='pearson', 
    threshold: float=.95 , 
    fmt: bool= False 
    )-> DataFrame: 
    """Find the correlated features/columns in the dataframe. 
    
    Indeed, highly correlated columns don't add value and can throw off 
    features importance and interpretation of regression coefficients. If we  
    had correlated columns, choose to remove either the columns from  
    level_0 or level_1 from the features data is a good choice. 
    
    Parameters 
    -----------
    data: Dataframe or shape (M, N) from :class:`pandas.DataFrame` 
        Dataframe containing samples M  and features N
    corr: str, ['pearson'|'spearman'|'covariance']
        Method of correlation to perform. Note that the 'person' and 
        'covariance' don't support string value. If such kind of data 
        is given, turn the `corr` to `spearman`. *default* is ``pearson``
        
    threshold: int, default is ``0.95``
        the value from which can be considered as a correlated data. Should not 
        be greater than 1. 
        
    fmt: bool, default {``False``}
        format the correlated dataframe values 
        
    Returns 
    ---------
    df: `pandas.DataFrame`
        Dataframe with cilumns equals to [level_0, level_1, pearson]
        
    Examples
    --------
    >>> from gofast.tools.mlutils import get_correlated_features 
    >>> df_corr = get_correlated_features (data , corr='spearman',
                                     fmt=None, threshold=.95
                                     )
    """
    th= copy.deepcopy(threshold) 
    threshold = str(threshold)  
    try : 
        threshold = float(threshold.replace('%', '')
                          )/1e2  if '%' in threshold else float(threshold)
    except: 
        raise TypeError (
            f"Threshold should be a float value, got: {type(th).__name__!r}")
          
    if threshold >= 1 or threshold <= 0 : 
        raise ValueError (
            f"threshold must be ranged between 0 and 1, got {th!r}")
      
    if corr not in ('pearson', 'covariance', 'spearman'): 
        raise ValueError (
            f"Expect ['pearson'|'spearman'|'covariance'], got{corr!r} ")
    # collect numerical values and exclude cat values
    
    df = select_features(data, include ='number')
        
    # use pipe to chain different func applied to df 
    c_df = ( 
        df.corr()
        .pipe(
            lambda df1: pd.DataFrame(
                np.tril (df1, k=-1 ), # low triangle zeroed 
                columns = df.columns, 
                index =df.columns, 
                )
            )
            .stack ()
            .rename(corr)
            .pipe(
                lambda s: s[
                    s.abs()> threshold 
                    ].reset_index()
                )
                .query("level_0 not in level_1")
        )

    return  c_df.style.format({corr :"{:2.f}"}) if fmt else c_df 
                      
def get_target (df, tname, inplace = True): 
    """ Extract target and modified data in place or not . 
    
    :param df: A dataframe with features including the target name `tname`
    :param tname: A target name. It should be include in the dataframe columns 
        otherwise an error is raised. 
    :param inplace: modified the dataframe inplace. if ``False`` return the 
        dataframe. the *defaut* is ``True`` 
        
    :returns: Tuple of the target and dataframe (modified or not)
    
    :example: 
    >>> from gofast.datasets import fetch_data '
    >>> from gofast.tools.mlutils import exporttarget 
    >>> data0 = fetch_data ('bagoue original').get('data=dfy1') 
    >>> # no modification 
    >>> target, data_no = exporttarget (data0 , 'sfi', False )
    >>> len(data_no.columns ) , len(data0.columns ) 
    ... (13, 13)
    >>> # modified in place 
    >>> target, data= exporttarget (data0 , 'sfi')
    >>> len(data.columns ) , len(data0.columns ) 
    ... (12, 12)
        
    """
    df = _assert_all_types(df, pd.DataFrame)
    validate_feature(df, tname) # assert tname 
    if is_iterable(tname, exclude_string=True): 
        tname = list(tname)
        
    t = df [tname ] 
    df.drop (tname, axis =1 , inplace =inplace )
    
    return t, df

def select_features(
    data: DataFrame,
    features: List[str] =None, 
    include = None, 
    exclude = None,
    coerce: bool=...,
    columns: list=None, 
    verify_integrity:bool=..., 
	parse_features: bool=..., 
    **kwd
    ): 
    """ Select features  and return new dataframe.  
    
    :param data: a dataframe for features selections 
    :param features: list of features to select. List of features must be in the 
        dataframe otherwise an error occurs. 
    :param include: the type of data to retrieve in the dataframe `df`. Can  
        be ``number``. 
    :param exclude: type of the data to exclude in the dataframe `df`. Can be 
        ``number`` i.e. only non-digits data will be keep in the data return.
    :param coerce: return the whole dataframe with transforming numeric columns.
        Be aware that no selection is done and no error is raises instead. 
        *default* is ``False``
    :param columns: list, needs columns to construst a dataframe if data is 
        passed as Numpy object array.
    :param verify_integrity: bool, Control the data type and rebuilt the data 
       to the right type.
    :param parse_features:bool, parse the string and convert to an iterable object.
    :param kwd: additional keywords arguments from `pd.astype` function 
    
    :ref: https://pandas.pydata.org/pandas-docs/stable/reference/api/pandas.DataFrame.astype.html
    
    :examples: 
        >>> from gofast.tools.mlutils import select_features 
        >>> data = {"Color": ['Blue', 'Red', 'Green'], 
                    "Name": ['Mary', "Daniel", "Augustine"], 
                    "Price ($)": ['200', "300", "100"]
                    }
        >>> select_features (data, include='number')
        Out[230]: 
        Empty DataFrame
        Columns: []
        Index: [0, 1, 2]
        >>> select_features (data, include='number', verify_integrity =True )
        Out[232]: 
            Price ($)
        0       200.0
        1       300.0
        2       100.0
        >>> select_features (data, features =['Color', 'Price ($)'], )
        Out[234]: 
           color  Price ($)
        0   Blue        200
        1    Red        300
        2  Green        100
    """
    coerce, verify_integrity, parse_features= ellipsis2false( 
        coerce, verify_integrity, parse_features)
    
    data = build_data_if(data, columns = columns, )
  
    if verify_integrity: 
        data = to_numeric_dtypes(data )
        
    if features is not None: 
        features= list(is_iterable (
            features, exclude_string=True, transform=True, 
            parse_string = parse_features)
            )
        validate_feature(data, features, verbose ='raise')
    # change the dataype 
    data = data.astype (float, errors ='ignore', **kwd) 
    # assert whether the features are in the data columns
    if features is not None: 
        return data [features] 
    # raise ValueError: at least one of include or exclude must be nonempty
    # use coerce to no raise error and return data frame instead.
    return data if coerce else data.select_dtypes (include, exclude) 
    
def get_global_score(
    cvres: Dict[str, ArrayLike],
    ignore_convergence_problem: bool = False
) -> Tuple[float, float]:
    """
    Retrieve the global mean and standard deviation of test scores from 
    cross-validation results.

    This function computes the overall mean and standard deviation of test 
    scores from the results of cross-validation. It can also handle situations 
    where convergence issues might have occurred during model training, 
    depending on the `ignore_convergence_problem` flag.

    Parameters
    ----------
    cvres : Dict[str, np.ndarray]
        A dictionary containing the cross-validation results. Expected to have 
        keys 'mean_test_score' and 'std_test_score', with each key mapping to 
        an array of scores.
    ignore_convergence_problem : bool, default=False
        If True, ignores NaN values that might have resulted from convergence 
        issues during model training while calculating the mean. If False, NaN 
        values contribute to the final mean as NaN.

    Returns
    -------
    Tuple[float, float]
        A tuple containing two float values:
        - The first element is the mean of the test scores across all 
          cross-validation folds.
        - The second element is the mean of the standard deviations of the 
          test scores across all cross-validation folds.

    Examples
    --------
    >>> from sklearn.model_selection import cross_val_score
    >>> from sklearn.tree import DecisionTreeClassifier
    >>> from sklearn.datasets import load_iris
    >>> iris = load_iris()
    >>> clf = DecisionTreeClassifier()
    >>> scores = cross_val_score(clf, iris.data, iris.target, cv=5,
    ...                          scoring='accuracy', return_train_score=True)
    >>> cvres = {'mean_test_score': scores, 'std_test_score': np.std(scores)}
    >>> mean_score, mean_std = get_global_score(cvres)
    >>> print(f"Mean score: {mean_score}, Mean standard deviation: {mean_std}")

    Notes
    -----
    - The function is primarily designed to be used with results obtained from 
      scikit-learn's cross-validation functions like `cross_val_score`.
    - It is assumed that `cvres` contains keys 'mean_test_score' and 
      'std_test_score'.
    """
    if ignore_convergence_problem:
        mean_score = np.nanmean(cvres.get('mean_test_score'))
        mean_std = np.nanmean(cvres.get('std_test_score'))
    else:
        mean_score = np.mean( cvres.get('mean_test_score'))
        mean_std = np.mean(cvres.get('std_test_score'))

    return mean_score, mean_std

def cfexist(features_to: List[ArrayLike], 
            features: List[str] )-> bool:      
    """
    Control features existence into another list . List or array can be a 
    dataframe columns for pratical examples.  
    
    :param features_to :list of array to be controlled .
    :param features: list of whole features located on array of `pd.DataFrame.columns` 
    
    :returns: 
        -``True``:If the provided list exist in the features colnames 
        - ``False``: if not 

    """
    if isinstance(features_to, str): 
        features_to =[features_to]
    if isinstance(features, str): features =[features]
    
    if sorted(list(features_to))== sorted(list(
            set(features_to).intersection(set(features)))): 
        return True
    else: return False 

def formatGenericObj(generic_obj :Iterable[_T])-> _T: 
    """
    Format a generic object using the number of composed items. 

    :param generic_obj: Can be a ``list``, ``dict`` or other `TypeVar` 
        classified objects.
    
    :Example: 
        
        >>> from gofast.tools.mlutils import formatGenericObj 
        >>> formatGenericObj ({'ohmS', 'lwi', 'power', 'id', 
        ...                         'sfi', 'magnitude'})
        
    """
    
    return ['{0}{1}{2}'.format('{', ii, '}') for ii in range(
                    len(generic_obj))]

def find_relation_between_generics(
    gen_obj1: Iterable[Any],
    gen_obj2: Iterable[Any],
    operation: str = "intersection"
) -> Set[Any]:
    """
    Computes either the intersection or difference of two generic iterable objects.

    Based on the specified operation, this function finds either common elements 
    (intersection) or unique elements (difference) between two iterable objects 
    like lists, sets, or dictionaries.

    Parameters
    ----------
    gen_obj1 : Iterable[Any]
        The first generic iterable object. Can be a list, set, dictionary, 
        or any iterable type.
    gen_obj2 : Iterable[Any]
        The second generic iterable object. Same as gen_obj1.
    operation : str, optional
        The operation to perform. Can be 'intersection' or 'difference'.
        Defaults to 'intersection'.

    Returns
    -------
    Set[Any]
        A set containing either the common elements (intersection) or 
        unique elements (difference) of the two iterables.

    Examples
    --------
    Intersection:
    >>> from gofast.tools.mlutils import find_relation_between_generics
    >>> result = find_relation_between_generics(
    ...     ['ohmS', 'lwi', 'power', 'id', 'sfi', 'magnitude'], 
    ...     {'ohmS', 'lwi', 'power'}
    ... )
    >>> print(result)
    {'ohmS', 'lwi', 'power'}

    Difference:
    >>> result = find_relation_between_generics(
    ...     ['ohmS', 'lwi', 'power', 'id', 'sfi', 'magnitude'], 
    ...     {'ohmS', 'lwi', 'power'},
    ...     operation='difference'
    ... )
    >>> print(result)
    {'id', 'sfi', 'magnitude'}

    Notes
    -----
    The function returns the result as a set, irrespective of the
    type of the input iterables. The 'operation' parameter controls
    whether the function calculates the intersection or difference.
    """

    set1 = set(gen_obj1)
    set2 = set(gen_obj2)

    if operation == "intersection":
        return set1.intersection(set2)
    elif operation == "difference":
        if len(gen_obj1) <= len(gen_obj2):
            return set(gen_obj2).difference(set(gen_obj1))
        else:
            return set(gen_obj1).difference(set(gen_obj2))
    else:
        raise ValueError("Invalid operation specified. Choose"
                         " 'intersection' or 'difference'.")

def find_intersection_between_generics(
    gen_obj1: Iterable[Any],
    gen_obj2: Iterable[Any]
) -> Set[Any]:
    """
    Computes the intersection of two generic iterable objects.

    This function finds common elements between two iterable objects 
    (like lists, sets, or dictionaries) and returns a set containing 
    these shared elements. The function is designed to handle various 
    iterable types.

    Parameters
    ----------
    gen_obj1 : Iterable[Any]
        The first generic iterable object. Can be a list, set, dictionary, 
        or any iterable type.
    gen_obj2 : Iterable[Any]
        The second generic iterable object. Same as gen_obj1.

    Returns
    -------
    Set[Any]
        A set containing the elements common to both iterables.

    Example
    -------
    >>> from gofast.tools.mlutils import find_intersection_between_generics
    >>> result = find_intersection_between_generics(
    ...     ['ohmS', 'lwi', 'power', 'id', 'sfi', 'magnitude'], 
    ...     {'ohmS', 'lwi', 'power'}
    ... )
    >>> print(result)
    {'ohmS', 'lwi', 'power'}

    Notes
    -----
    The function returns the intersection as a set, irrespective of the
    type of the input iterables.
    """

    # Convert both iterables to sets for intersection calculation
    set1 = set(gen_obj1)
    set2 = set(gen_obj2)

    # Calculate and return the intersection
    return set1.intersection(set2)

def findIntersectionGenObject(
        gen_obj1: Iterable[Any], 
        gen_obj2: Iterable[Any]
                              )-> set: 
    """
    Find the intersection of generic object and keep the shortest len 
    object `type` at the be beginning 
  
    :param gen_obj1: Can be a ``list``, ``dict`` or other `TypeVar` 
        classified objects.
    :param gen_obj2: Idem for `gen_obj1`.
    
    :Example: 
        
        >>> from gofast.tools.mlutils import findIntersectionGenObject
        >>> findIntersectionGenObject(
        ...    ['ohmS', 'lwi', 'power', 'id', 'sfi', 'magnitude'], 
        ...    {'ohmS', 'lwi', 'power'})
        [out]:
        ...  {'ohmS', 'lwi', 'power'}
    
    """
    if len(gen_obj1) <= len(gen_obj2):
        objType = type(gen_obj1)
    else: objType = type(gen_obj2)

    return objType(set(gen_obj1).intersection(set(gen_obj2)))

def find_difference_between_generics(
    gen_obj1: Iterable[Any],
    gen_obj2: Iterable[Any]
   ) -> Union[None, Set[Any]]:
    """
    Identifies the difference between two generic iterable objects.

    This function computes the difference between two iterable objects 
    (like lists or sets) and returns a set containing elements that are 
    unique to the larger iterable. If both iterables are of the same length, 
    the function returns None.

    Parameters
    ----------
    gen_obj1 : Iterable[Any]
        The first generic iterable object. Can be a list, set, dictionary, 
        or any iterable type.
    gen_obj2 : Iterable[Any]
        The second generic iterable object. Same as gen_obj1.

    Returns
    -------
    Union[None, Set[Any]]
        A set containing the unique elements from the larger iterable.
        Returns None if both
        iterables are of equal length.

    Example
    -------
    >>> from gofast.tools.mlutils import find_difference_between_generics
    >>> result = find_difference_between_generics(
    ...     ['ohmS', 'lwi', 'power', 'id', 'sfi', 'magnitude'],
    ...     {'ohmS', 'lwi', 'power'}
    ... )
    >>> print(result)
    {'id', 'sfi', 'magnitude'}
    """

    # Convert both iterables to sets for difference calculation
    set1 = set(gen_obj1)
    set2 = set(gen_obj2)

    # Calculate difference based on length
    if len(set1) > len(set2):
        return set1.difference(set2)
    elif len(set1) < len(set2):
        return set2.difference(set1)

    # Return None if both are of equal length
    return None

def findDifferenceGenObject(gen_obj1: Iterable[Any],
                            gen_obj2: Iterable[Any]
                              )-> None | set: 
    """
    Find the difference of generic object and keep the shortest len 
    object `type` at the be beginning: 
 
    :param gen_obj1: Can be a ``list``, ``dict`` or other `TypeVar` 
        classified objects.
    :param gen_obj2: Idem for `gen_obj1`.
    
    :Example: 
        
        >>> from gofast.tools.mlutils import findDifferenceGenObject
        >>> findDifferenceGenObject(
        ...    ['ohmS', 'lwi', 'power', 'id', 'sfi', 'magnitude'], 
        ...    {'ohmS', 'lwi', 'power'})
        [out]:
        ...  {'ohmS', 'lwi', 'power'}
    
    """
    if len(gen_obj1) < len(gen_obj2):
        objType = type(gen_obj1)
        return objType(set(gen_obj2).difference(set(gen_obj1)))
    elif len(gen_obj1) > len(gen_obj2):
        objType = type(gen_obj2)
        return objType(set(gen_obj1).difference(set(gen_obj2)))
    else: return 
   
    return set(gen_obj1).difference(set(gen_obj2))
    
def featureExistError(superv_features: Iterable[_T], 
                      features:Iterable[_T]) -> None:
    """
    Catching feature existence errors.
    
    check error. If nothing occurs  then pass 
    
    :param superv_features: 
        list of features presuming to be controlled or supervised
        
    :param features: 
        List of all features composed of pd.core.DataFrame. 
    
    """
    for ii, supff in enumerate([superv_features, features ]): 
        if isinstance(supff, str): 
            if ii==0 : superv_features=[superv_features]
            if ii==1 :features =[superv_features]
            
    try : 
        resH= cfexist(features_to= superv_features,
                           features = features)
    except TypeError: 
        
        print(' Features can not be a NoneType value.'
              'Please set a right features.')
        _logger.error('NoneType can not be a features!')
    except :
        raise ParameterNumberError  (
           f'Parameters number of {features} is  not found in the '
           ' dataframe columns ={0}'.format(list(features)))
    
    else: 
        if not resH:  raise ParameterNumberError  (
            f'Parameters number is ``{features}``. NoneType object is'
            ' not allowed in  dataframe columns ={0}'.
            format(list(features)))

def control_existing_estimator(
    estimator_name: str, 
    predefined_estimators=None, 
    raise_error: bool = False
) -> Union[Tuple[str, str], None]:
    """
    Validates and retrieves the corresponding prefix for a given estimator name.

    This function checks if the provided estimator name exists in a predefined
    list of estimators or in scikit-learn. If found, it returns the corresponding
    prefix and full name. Otherwise, it either raises an error or returns None,
    based on the 'raise_error' flag.

    Parameters
    ----------
    estimator_name : str
        The name of the estimator to check.
    predefined_estimators : dict, default _predefined_estimators
        A dictionary of predefined estimators.
    raise_error : bool, default False
        If True, raises an error when the estimator is not found. Otherwise, 
        emits a warning.

    Returns
    -------
    Tuple[str, str] or None
        A tuple containing the prefix and full name of the estimator, or 
        None if not found.

    Example
    -------
    >>> from gofast.tools.mlutils import control_existing_estimator
    >>> test_est = control_existing_estimator('svm')
    >>> print(test_est)
    ('svc', 'SupportVectorClassifier')
    """
    # Define a dictionary of predefined estimators
    _predefined_estimators ={
            'dtc': ['DecisionTreeClassifier', 'dtc', 'dec', 'dt'],
            'svc': ['SupportVectorClassifier', 'svc', 'sup', 'svm'],
            'sdg': ['SGDClassifier','sdg', 'sd', 'sdg'],
            'knn': ['KNeighborsClassifier','knn', 'kne', 'knr'],
            'rdf': ['RandomForestClassifier', 'rdf', 'rf', 'rfc',],
            'ada': ['AdaBoostClassifier','ada', 'adc', 'adboost'],
            'vtc': ['VotingClassifier','vtc', 'vot', 'voting'],
            'bag': ['BaggingClassifier', 'bag', 'bag', 'bagg'],
            'stc': ['StackingClassifier','stc', 'sta', 'stack'],
            'xgb': ['ExtremeGradientBoosting', 'xgboost', 'gboost', 'gbdm', 'xgb'], 
          'logit': ['LogisticRegression', 'logit', 'lr', 'logreg'], 
          'extree': ['ExtraTreesClassifier', 'extree', 'xtree', 'xtr']
            }
    predefined_estimators = predefined_estimators or _predefined_estimators
    
    estimator_name= estimator_name.lower().strip() if isinstance (
        estimator_name, str) else get_estimator_name(estimator_name)
    
    # Check if the estimator is in the predefined list
    for prefix, names in predefined_estimators.items():
        lower_names = [name.lower() for name in names]
        
        if estimator_name in lower_names:
            return prefix, names[0]

    # If not found in predefined list, check if it's a valid scikit-learn estimator
    if estimator_name in _get_sklearn_estimator_names():
        return estimator_name, estimator_name

    # If XGBoost is installed, check if it's an XGBoost estimator
    if 'xgb' in predefined_estimators and estimator_name.startswith('xgb'):
        return 'xgb', estimator_name

    # If raise_error is True, raise an error; otherwise, emit a warning
    if raise_error:
        valid_names = [name for names in predefined_estimators.values() for name in names]
        raise EstimatorError(f'Unsupported estimator {estimator_name!r}. '
                             f'Expected one of {valid_names}.')
    else:
        available_estimators = _get_available_estimators(predefined_estimators)
        warning_msg = (f"Estimator {estimator_name!r} not found. "
                       f"Expected one of: {available_estimators}.")
        warnings.warn(warning_msg)

    return None

def _get_sklearn_estimator_names():
    # Retrieve all scikit-learn estimator names using all_estimators
    sklearn_estimators = [name for name, _ in all_estimators(type_filter='classifier')]
    sklearn_estimators += [name for name, _ in all_estimators(type_filter='regressor')]
    return sklearn_estimators

def _get_available_estimators(predefined_estimators):
    # Combine scikit-learn and predefined estimators
    sklearn_estimators = _get_sklearn_estimator_names()
    xgboost_estimators = ['xgb' + name for name in predefined_estimators['xgb']]
    
    available_estimators = sklearn_estimators + xgboost_estimators
    return available_estimators

def format_model_score(
    model_score: Union[float, Dict[str, float]] = None,
    selected_estimator: Optional[str] = None
) -> None:
    """
    Formats and prints model scores.

    Parameters
    ----------
    model_score : float or Dict[str, float], optional
        The model score or a dictionary of model scores with estimator 
        names as keys.
    selected_estimator : str, optional
        Name of the estimator to format the score for. Used only if 
        `model_score` is a float.

    Example
    -------
    >>> from gofast.tools.mlutils import format_model_score
    >>> format_model_score({'DecisionTreeClassifier': 0.26, 'BaggingClassifier': 0.13})
    >>> format_model_score(0.75, selected_estimator='RandomForestClassifier')
    """

    print('-' * 77)
    if isinstance(model_score, dict):
        for estimator, score in model_score.items():
            formatted_score = round(score * 100, 3)
            print(f'> {estimator:<30}:{"Score":^10}= {formatted_score:^10} %')
    elif isinstance(model_score, float):
        estimator_name = selected_estimator if selected_estimator else 'Unknown Estimator'
        formatted_score = round(model_score * 100, 3)
        print(f'> {estimator_name:<30}:{"Score":^10}= {formatted_score:^10} %')
    else:
        print('Invalid model score format. Please provide a float or'
              ' a dictionary of scores.')
    print('-' * 77)
    
def stats_from_prediction(y_true, y_pred, verbose=False):
    """
    Generate statistical summaries and accuracy metrics from actual values (y_true)
    and predicted values (y_pred).

    Parameters
    ----------
    y_true : list or numpy.array
        Actual values.
    y_pred : list or numpy.array
        Predicted values.
    verbose : bool, optional
        If True, print the statistical summary and accuracy metrics.
        Default is False.

    Returns
    -------
    dict
        A dictionary containing statistical measures such 
        as MAE, MSE, RMSE, 
        and accuracy (if applicable).

    Examples
    --------
    >>> from gofast.tools.mlutils import stats_from_prediction 
    >>> y_true = [0, 1, 1, 0, 1]
    >>> y_pred = [0, 1, 0, 0, 1]
    >>> stats_from_prediction(y_true, y_pred, verbose=True)
    """
    from sklearn.metrics import ( 
        mean_absolute_error, mean_squared_error, accuracy_score) 
    # Calculating statistics
    check_consistent_length(y_true, y_pred )
    stats = {
        'mean': np.mean(y_pred),
        'median': np.median(y_pred),
        'std_dev': np.std(y_pred),
        'min': np.min(y_pred),
        'max': np.max(y_pred)
    }
    # add the metric stats 
    stats =dict ({
            'MAE': mean_absolute_error(y_true, y_pred),
            'MSE': mean_squared_error(y_true, y_pred),
            'RMSE': np.sqrt(mean_squared_error(y_true, y_pred)),
        }, **stats, 
        )

    # Adding accuracy for classification tasks
    # Check if y_true and y_pred are categories task 
    if is_classification_task(y_true, y_pred ): 
    # if all(map(lambda x: x in [0, 1], y_true + y_pred)): #binary 
        stats['Accuracy'] = accuracy_score(y_true, y_pred)

    # Printing the results if verbose is True
    if verbose:
        fancy_printer(stats, "Prediction Statistics Summary" )

    return stats

def save_dataframes(
    *data: Union[pd.DataFrame, Any],
    file_name_prefix: str = 'data',
    output_format: str = 'excel',
    sep: str = ',',
    start_index: int = 1
    ) -> None:
    """
    Saves multiple dataframes to Excel or CSV files, with each dataframe in a
    separate file.
    
    The files are named using a specified prefix and an index.

    Parameters
    ----------
    *data : Union[pd.DataFrame, Any]
        Variable number of arguments, where each argument is a dataframe or
        data that can be converted to a dataframe.
    file_name_prefix : str, optional
        Prefix for the output file names. Default is 'data'.
    output_format : str, optional
        Output format of the files. Can be 'excel' or 'csv'. Default is 'excel'.
    sep : str, optional
        Separator character for CSV output. Default is ','.
    start_index : int, optional
        Starting index for numbering the output files. Default is 1.

    Examples
    --------
    >>> from gofast.tools.mlutils import save_dataframes
    >>> df1 = pd.DataFrame({'A': [1, 2], 'B': [3, 4]})
    >>> df2 = pd.DataFrame({'C': [5, 6], 'D': [7, 8]})
    >>> save_dataframes(df1, df2, file_name_prefix='mydata', output_format='csv')
    # This will create 'mydata_1.csv' for df1 and 'mydata_2.csv' for df2

    >>> save_dataframes(df1, output_format='excel', file_name_prefix='test')
    # This will create 'test_1.xlsx' containing df1
    """
    for index, df in enumerate(data, start=start_index):
        # Ensure the argument is a DataFrame
        if not isinstance(df, pd.DataFrame):
            df = pd.DataFrame(df)

        # Determine the file name
        file_name = f"{file_name_prefix}_{index}"
        if output_format == 'csv':
            df.to_csv(f"{file_name}.csv", sep=sep, index=False)
        elif output_format == 'excel':
            with pd.ExcelWriter(f"{file_name}.xlsx") as writer:
                df.to_excel(writer, index=False)
        else:
            raise ValueError("Unsupported output format. Choose 'excel' or 'csv'.")

def fetch_tgz(
    data_url: str,
    tgz_filename: str,
    data_path: Optional[str] = None,
    show_progress: bool = False
) -> None:
    """
    Fetches and extracts a .tgz file from a specified URL, optionally into 
    a target directory.

    If `data_path` is provided and does not exist, it is created. If `data_path`
    is not provided, a default directory named 'tgz_data' in the current working 
    directory is used and created if necessary.

    Parameters
    ----------
    data_url : str
        The URL where the .tgz file is located.
    tgz_filename : str
        The filename of the .tgz file to download.
    data_path : Optional[str], optional
        The absolute path to the directory where the .tgz file will be extracted.
        If None, uses a directory named ``'tgz_data'`` in the current working 
        directory.
    show_progress : bool, optional
        If True, displays a progress bar during the file download. Default is False.

    Examples
    --------
    >>> from gofast.tools.mlutils import fetch_tgz
    >>> fetch_tgz(
    ...     data_url="http://example.com/data",
    ...     tgz_filename="data.tgz",
    ...     show_progress=True
    ... )

    >>> fetch_tgz(
    ...     data_url="http://example.com/data",
    ...     tgz_filename="data.tgz",
    ...     data_path="/path/to/custom/data",
    ...     show_progress=True
    ... )

    Note
    ----
    The function requires `tqdm` library for showing the progress bar. Ensure
    that `tqdm` is installed if `show_progress` is set to True.
    """
    # Use a default data directory if none is provided
    data_path = data_path or os.path.join(os.getcwd(), 'tgz_data')
    
    if not os.path.isdir(data_path):
        os.makedirs(data_path, exist_ok=True)

    tgz_path = os.path.join(data_path, tgz_filename)
    
    # Define a simple progress function, if needed
    def _progress(block_num, block_size, total_size):
        if show_progress:
            if tqdm is None:
                raise ImportError("`tqdm` library is required for progress output.")
            progress = tqdm(total=total_size, unit='iB', unit_scale=True, ascii=True, 
                            ncols= 100) 
            progress.n = block_num * block_size
            progress.last_print_n = progress.n
            progress.update()

    # Download the .tgz file
    urllib.request.urlretrieve(
        data_url, tgz_path, _progress if show_progress else None)

    # Extract the .tgz file
    with tarfile.open(tgz_path) as data_tgz:
        data_tgz.extractall(path=data_path)
    
    if show_progress:
        print("Download and extraction complete.")

def base_url_tgz_fetch(
    data_url: str, tgz_filename: str,  
    data_path: Optional[str]=None, 
    file_to_retrieve: Optional[str] = None, 
    **kwargs
    ) -> Union[str, None]:
    """
    Fetches a .tgz file from a given URL, saves it to a specified directory, 
    and optionally extracts a specific file from it.

    This function downloads a .tgz file from the specified URL and saves it to 
    the given directory. If a specific file  within the .tgz archive is 
    specified, it attempts to extract this file. If no specific file is 
    mentioned, it will extract all contents of the archive.

    Parameters
    ----------
    data_url : str
        The URL where the .tgz file is located.
    data_path : str
        The absolute path to the directory where the .tgz file will be saved.
    tgz_filename : str
        The name of the .tgz file to be downloaded.
    file_to_retrieve : Optional[str], optional
        The specific file within the .tgz archive to extract. If None, all 
        contents of the archive are extracted, by default None.
    **kwargs : dict
        Additional keyword arguments to be passed to the extraction method.

    Returns
    -------
    Union[str, None]
        The path to the extracted file if a specific file is requested,
        None otherwise.

    Examples
    --------
    >>> from gofast.tools.mlutils import base_url_tgz_fetch
    >>> data_url = 'https://example.com/data.tar.gz'
    >>> data_path = '/path/to/save/data'
    >>> tgz_filename = 'data.tar.gz'
    >>> file_to_retrieve = 'data.csv'
    >>> extracted_file_path = base_url_tgz_fetch(
    ... data_url, tgz_filename, data_path,file_to_retrieve)
    >>> print(extracted_file_path)

    """
    import urllib.request
    # Use a default data directory if none is provided
    data_path = data_path or os.path.join(os.getcwd(), 'tgz_data')
    
    if not os.path.isdir(data_path):
        os.makedirs(data_path, exist_ok=True)
        
    tgz_path = os.path.join(data_path, tgz_filename)

    # Attempt to download the .tgz file
    try:
        urllib.request.urlretrieve(data_url, tgz_path)
    except Exception as e:
        print(f"Failed to download {tgz_filename} from {data_url}. Error: {e}")
        return None

    # If a specific file to retrieve is not specified, extract all contents
    if not file_to_retrieve:
        try:
            with tarfile.open(tgz_path, "r:gz") as tar:
                tar.extractall(path=data_path)
        except Exception as e:
            print(f"Failed to extract {tgz_filename}. Error: {e}")
            return None
        return None

    # If a specific file is specified, attempt to extract just that file
    try:
        with tarfile.open(tgz_path, "r:gz") as tar:
            tar.extract(file_to_retrieve, path=data_path, **kwargs)
            return os.path.join(data_path, file_to_retrieve)
    except Exception as e:
        print(f"Failed to extract {file_to_retrieve} from {tgz_filename}. Error: {e}")
        return None

def fetch_tgz_from_url(
    data_url: str, tgz_filename: str, 
    data_path: Optional[str, Path]=None, 
    file_to_retrieve: Optional[str] = None, 
    **kwargs
    ) -> Optional[Path]:
    """
    Fetches a .tgz file from a given URL, saves it to a specified directory, 
    and optionally extracts a specific file from it.

    This function downloads a .tgz file from the specified URL and saves it to 
    the given directory. If a specific file  within the .tgz archive is 
    specified, it attempts to extract this file. If no specific file is 
    mentioned, it will extract all contents of the archive.

    Parameters
    ----------
    data_url : str
        The URL where the .tgz file is located.
    data_path : str
        The absolute path to the directory where the .tgz file will be saved.
    tgz_filename : str
        The name of the .tgz file to be downloaded.
    file_to_retrieve : Optional[str], optional
        The specific file within the .tgz archive to extract. If None, all 
        contents of the archive are extracted, by default None.
    **kwargs : dict
        Additional keyword arguments to be passed to the extraction method.

    Returns
    -------
    Union[str, None]
        The path to the extracted file if a specific file is requested,
        None otherwise.

    Examples
    --------
    >>> from gofast.tools.mlutils import fetch_tgz_from_url
    >>> data_url = 'https://example.com/data.tar.gz'
    >>> data_path = '/path/to/save/data'
    >>> tgz_filename = 'data.tar.gz'
    >>> file_to_retrieve = 'data.csv'
    >>> extracted_file_path = fetch_tgz_from_url(
    ... data_url, tgz_filename, data_path,file_to_retrieve)
    >>> print(extracted_file_path)

    """
    # Use a default data directory if none is provided
    data_path = data_path or os.path.join(os.getcwd(), 'tgz_data')
    
    if not os.path.isdir(data_path):
        os.makedirs(data_path, exist_ok=True)
        
    data_path = Path(data_path)
    tgz_path = data_path / tgz_filename

    # Setup tqdm progress bar for the download
    with tqdm(unit='B', unit_scale=True, miniters=1, desc=tgz_filename, ncols=100) as t:
        urllib.request.urlretrieve(data_url, tgz_path, reporthook=download_progress_hook(t))

    # Extract specified file or entire archive
    try:
        with tarfile.open(tgz_path, "r:gz") as tar:
            if file_to_retrieve:
                tar.extract(file_to_retrieve, path=data_path, **kwargs)
                return data_path / file_to_retrieve
            else:
                tar.extractall(path=data_path)
    except (tarfile.TarError, KeyError) as e:
        print(f"Error extracting {'file' if file_to_retrieve else 'archive'}: {e}")
        return None

    return None

def _extract_with_progress(
        tar: tarfile.TarFile, member: tarfile.TarInfo, path: Path):
    """
    Extracts a single member from a tarfile with progress reporting.

    Parameters
    ----------
    tar : tarfile.TarFile
        The tarfile object opened in read mode.
    member : tarfile.TarInfo
        The specific member within the tarfile to extract.
    path : Path
        The path to extract the member to.
    """
    # Initialize a progress bar for the extraction process
    with tqdm(total=member.size, desc=f"Extracting {member.name}",
              unit='B', unit_scale=True) as progress_bar:
        # Extract member and update the progress bar accordingly
        def custom_read(size):
            progress_bar.update(size)
            return member_file.read(size)
        
        # Open the member file for reading and wrap the read method for progress updates
        with tar.extractfile(member) as member_file:
            with open(path / member.name, 'wb') as out_file:
                shutil.copyfileobj(member_file, out_file, length=1024*1024,
                                   callback=lambda x: progress_bar.update(1024*1024))

def fetch_tgz_locally(
    tgz_file: str, 
    filename: str, 
    savefile: str = 'tgz', 
    rename_outfile: Optional[str] = None
    ) -> str:
    """
    Fetches and optionally renames a file from a tar archive with progress reporting.
    
    Parameters
    ----------
    tgz_file : str or Path
        The full path to the tar file.
    filename : str
        The target file to fetch from the tar archive.
    savefile : str or Path, optional
        The destination path to save the retrieved file.
    rename_outfile : str or Path, optional
        The new name for the fetched file, if desired.

    Returns
    -------
    str
        The path to the fetched and possibly renamed file.
        
    Example
    -------
    >>> from gofast.tools.mlutils import fetch_tgz_locally
    >>> fetch_tgz_locally('data/__tar.tgz/fmain.bagciv.data.tar.gz',
    ...                      'dataset.csv', 'extracted', 
    ...                      rename_outfile='main.bagciv.data.csv')
    >>> # This will extract 'dataset.csv' from the tar.gz, save it to 
    >>> # 'extracted' directory, and rename it to 'main.bagciv.data.csv'.
    
    """
    tgz_path = Path(tgz_file)
    save_path = Path(savefile)
    save_path.mkdir(parents=True, exist_ok=True)

    if not tgz_path.is_file():
        raise FileNotFoundError(f"Source {tgz_file!r} is not a valid file.")

    with tarfile.open(tgz_path) as tar:
        member = next((m for m in tar.getmembers() if m.name.endswith(filename)), None)
        if member:
            _extract_with_progress(tar, member, save_path)
            extracted_file_path = save_path / member.name
            final_file_path = save_path / (rename_outfile if rename_outfile else filename)
            if extracted_file_path != final_file_path:
                extracted_file_path.rename(final_file_path)
                # Cleanup if the extracted file was within a subdirectory
                if extracted_file_path.parent != save_path:
                    shutil.rmtree(extracted_file_path.parent, ignore_errors=True)
        else:
            raise FileNotFoundError(f"File {filename} not found in {tgz_file}.")

    print(f"--> '{final_file_path}' was successfully decompressed from"
          f" '{tgz_path.name}' and saved to '{save_path}'.")
    
    return str(final_file_path)

def base_local_tgz_fetch(
    tgz_file: str, 
    filename: str, 
    savefile: str = 'tgz', 
    rename_outfile: Optional[str] = None
    ) -> str:
    """
    Fetches a single file from an archived tar file and optionally renames it.

    Parameters
    ----------
    tgz_file : str or Path
        The full path to the tar file.
    filename : str
        The target file to fetch from the tar archive.
    savefile : str or Path, optional
        The destination path to save the retrieved file. Defaults to 'tgz'.
    rename_outfile : str or Path, optional
        The new name for the fetched file. If not provided, the original name is used.

    Returns
    -------
    str
        The path to the fetched (and possibly renamed) file.

    Example
    -------
    >>> fetch_tgz_locally('data/__tar.tgz/fmain.bagciv.data.tar.gz',
    ...                      'dataset.csv', 'extracted', 
    ...                      rename_outfile='main.bagciv.data.csv')
    >>> # This will extract 'dataset.csv' from the tar.gz, save it to 
    >>> # 'extracted' directory, and rename it to 'main.bagciv.data.csv'.
    """
    tgz_path = Path(tgz_file)
    save_path = Path(savefile)
    save_path.mkdir(parents=True, exist_ok=True)

    def retrieve_target_member(tar_obj, target_extension):
        """Retrieve the main member that matches the target filename extension."""
        return next((m for m in tar_obj.getmembers() if Path
                     (m.name).suffix == target_extension), None)

    if not tgz_path.is_file():
        raise FileNotFoundError(f"Source {tgz_file!r} is not a valid file.")

    with tarfile.open(tgz_path) as tar:
        target_extension = Path(filename).suffix
        target_member = retrieve_target_member(tar, target_extension)
        if target_member:
            tar.extract(target_member, path=save_path)
            extracted_file_path = save_path / target_member.name
            final_file_path = save_path / (rename_outfile if rename_outfile else filename)
            if extracted_file_path != final_file_path:
                extracted_file_path.rename(final_file_path)
                # Cleanup if the extracted file was within a subdirectory
                if extracted_file_path.parent != save_path:
                    shutil.rmtree(extracted_file_path.parent)
        else:
            raise FileNotFoundError(f"File {filename} not found in {tgz_file}.")

    print(f"--> '{final_file_path}' was successfully decompressed from"
          f" '{tgz_path.name}' and saved to '{save_path}'.")
    
    return str(final_file_path)


def load_csv(data_path: str, delimiter: Optional[str] = ',', **kwargs
             ) -> DataFrame:
    """
    Loads a CSV file into a pandas DataFrame.

    Parameters
    ----------
    data_path : str
        The file path to the CSV file to be loaded.
    delimiter : str, optional
        The delimiter character used in the CSV file. Defaults to ','.
    **kwargs : dict
        Additional keyword arguments passed to `pandas.read_csv`.

    Returns
    -------
    DataFrame
        A DataFrame containing the loaded data.

    Raises
    ------
    FileNotFoundError
        If the specified file does not exist.
    ValueError
        If the specified file is not a CSV file.

    Examples
    --------
    Assuming you have a CSV file named 'example.csv' with the following content:
    
    ```
    name,age
    Alice,30
    Bob,25
    ```

    You can load this file into a DataFrame like this:

    >>> from gofast.tools.mlutils import load_csv
    >>> df = load_csv('example.csv')
    >>> print(df)
       name  age
    0  Alice   30
    1    Bob   25
    """
    if not os.path.isfile(data_path):
        raise FileNotFoundError(f"The file '{data_path}' does not exist.")
    
    if not data_path.lower().endswith('.csv'):
        raise ValueError(
            "The specified file is not a CSV file. Please provide a valid CSV file.")
    
    return pd.read_csv(data_path, delimiter=delimiter, **kwargs)

def discretize_categories(
    data: Union[pd.DataFrame, pd.Series],
    in_cat: str,
    new_cat: Optional[str] = None,
    divby: float = 1.5,
    higherclass: int = 5
) -> DataFrame:
    """
    Discretizes a numerical column in the DataFrame into categories. 
    
    Creating a new categorical column based on ceiling division and 
    an upper class limit.

    Parameters
    ----------
    data : DataFrame or Series
        Input data containing the column to be discretized.
    in_cat : str
        Column name in `data` used for generating the new categorical attribute.
    new_cat : str, optional
        Name for the newly created categorical column. If not provided, 
        a default name 'new_category' is used.
    divby : float, default=1.5
        The divisor used in the ceiling division to discretize the column values.
    higherclass : int, default=5
        The upper bound for the discretized categories. Values reaching this 
        class or higher are grouped into this single upper class.

    Returns
    -------
    DataFrame
        A new DataFrame including the newly created categorical column.

    Examples
    --------
    >>> df = pd.DataFrame({'age': [23, 45, 18, 27]})
    >>> discretized_df = discretize_categories(df, 'age', 'age_cat', divby=10, higherclass=3)
    >>> print(discretized_df)
       age  age_cat
    0   23      3.0
    1   45      3.0
    2   18      2.0
    3   27      3.0

    Note: The 'age_cat' column contains discretized categories based on the 
    'age' column.
    """
    if new_cat is None:
        new_cat = 'new_category'
    
    # Discretize the specified column
    data[new_cat] = np.ceil(data[in_cat] / divby)
    # Apply upper class limit
    data[new_cat] = data[new_cat].where(data[new_cat] < higherclass, other=higherclass)
    
    return data

def stratify_categories(
    data: Union[DataFrame, ArrayLike],
    cat_name: str, 
    n_splits: int = 1, 
    test_size: float = 0.2, 
    random_state: int = 42
) -> Tuple[Union[DataFrame, ArrayLike], Union[DataFrame, ArrayLike]]: 
    """
    Perform stratified sampling on a dataset based on a specified categorical column.

    Parameters
    ----------
    data : Union[pd.DataFrame, np.ndarray]
        The dataset to be split. Can be a Pandas DataFrame or a NumPy ndarray.
        
    cat_name : str
        The name of the categorical column in 'data' used for stratified sampling. 
        This column must exist in 'data' if it's a DataFrame.
        
    n_splits : int, optional
        Number of re-shuffling & splitting iterations. Defaults to 1.
        
    test_size : float, optional
        Proportion of the dataset to include in the test split. Defaults to 0.2.
        
    random_state : int, optional
        Controls the shuffling applied to the data before applying the split.
        Pass an int for reproducible output across multiple function calls.
        Defaults to 42.

    Returns
    -------
    Tuple[Union[pd.DataFrame, np.ndarray], Union[pd.DataFrame, np.ndarray]]
        A tuple containing the training and testing sets.

    Raises
    ------
    ValueError
        If 'cat_name' is not found in 'data' when 'data' is a DataFrame.
        If 'test_size' is not between 0 and 1.
        If 'n_splits' is less than 1.

    Examples
    --------
    >>> df = pd.DataFrame({
    ...     'feature1': np.random.rand(100),
    ...     'feature2': np.random.rand(100),
    ...     'category': np.random.choice(['A', 'B', 'C'], 100)
    ... })
    >>> train_set, test_set = stratify_categories(df, 'category')
    >>> train_set.shape, test_set.shape
    ((80, 3), (20, 3))
    """

    if isinstance(data, pd.DataFrame) and cat_name not in data.columns:
        raise ValueError(f"Column '{cat_name}' not found in the DataFrame.")

    if not (0 < test_size < 1):
        raise ValueError("Test size must be between 0 and 1.")

    if n_splits < 1:
        raise ValueError("Number of splits 'n_splits' must be at least 1.")

    split = StratifiedShuffleSplit(n_splits=n_splits, test_size=test_size,
                                   random_state=random_state)
    for train_index, test_index in split.split(data, data[cat_name] if isinstance(
            data, pd.DataFrame) else data[:, cat_name]):
        if isinstance(data, pd.DataFrame):
            strat_train_set = data.iloc[train_index]
            strat_test_set = data.iloc[test_index]
        else:  # Handle numpy arrays
            strat_train_set = data[train_index]
            strat_test_set = data[test_index]

    return strat_train_set, strat_test_set

def fetch_model(
    file: str,
    path: Optional[str] = None,
    default: bool = False,
    name: Optional[str] = None,
    verbose: int = 0
    ) -> Union[Dict[str, Any], List[Tuple[Any, Dict[str, Any], Any]]]:
    """
    Fetches a model saved using the Python pickle module or joblib module.

    Parameters
    ----------
    file : str
        The filename of the dumped model, saved using `joblib` or Python
        `pickle` module.
    path : Optional[str], optional
        The directory path containing the model file. If None, `file` is assumed
        to be the full path to the file.
    default : bool, optional
        If True, returns a list of tuples (model, best parameters, best scores)
        for each model in the file. If False, returns the entire contents of the
        file.
    name : Optional[str], optional
        The name of the specific model to retrieve from the file. If specified,
        only the named model and its parameters are returned.
    verbose : int, optional
        Verbosity level. More messages are displayed for values greater than 0.

    Returns
    -------
    Union[Dict[str, Any], List[Tuple[Any, Dict[str, Any], Any]]]
        Depending on the `default` flag:
        - If `default` is True, returns a list of tuples containing the model,
          best parameters, and best scores for each model in the file.
        - If `default` is False, returns the entire contents of the file, which
          could include multiple models and their respective information.

    Raises
    ------
    FileNotFoundError
        If the specified model file is not found.
    KeyError
        If `name` is specified but not found in the loaded model file.

    Examples
    --------
    >>> model_info = fetch_model('model.pkl', path='/models',
                                 name='RandomForest', default=True)
    >>> model, best_params, best_scores = model_info[0]
    """
    full_path = os.path.join(path, file) if path else file

    if not os.path.isfile(full_path):
        raise FileNotFoundError(f"File {full_path!r} not found.")

    is_joblib = full_path.endswith('.pkl') or full_path.endswith('.joblib')
    load_func = joblib.load if is_joblib else pickle.load
    with open(full_path, 'rb') as f:
        model_data = load_func(f)

    if verbose > 0:
        lib_used = "joblib" if is_joblib else "pickle"
        print(f"Model loaded from {full_path!r} using {lib_used}.")

    if name:
        try:
            specific_model_data = model_data[name]
        except KeyError:
            available_models = list(model_data.keys())
            raise KeyError(f"Model name '{name}' not found. Available models: {available_models}")
        
        if default:
            if not isinstance(specific_model_data, dict):
                warnings.warn(
                    "The retrieved model data does not follow the expected structure. "
                    "Each model should be represented as a dictionary, with the model's "
                    "name as the key and its details (including 'best_params_' and "
                    "'best_scores_') as nested dictionaries. For instance: "
                    "`model_data = {'ModelName': {'best_params_': <parameters>, "
                    "'best_scores_': <scores>}}`. As the structure is unexpected, "
                    "returning the raw model data instead of the processed tuple."
                )
                return specific_model_data
            # Assuming model data structure for specific named model when default is True
            return [(specific_model_data, specific_model_data.get('best_params_', {}),
                     specific_model_data.get('best_scores_', {}))]
        return specific_model_data

    if default:
        # Assuming model data structure contains 'best_model', 'best_params_', and 'best_scores'
        return [(model, info.get('best_params_', {}), info.get('best_scores_', {})) 
                for model, info in model_data.items()]

    return model_data

def serialize_data(
    data: Any,
    filename: Optional[str] = None,
    savepath: Optional[str] = None,
    to: Optional[str] = None,
    verbose: int = 0
) -> str:
    """
    Serialize and save data to a binary file using either joblib or pickle.

    Parameters
    ----------
    data : Any
        The object to be serialized and saved.
    filename : str, optional
        The name of the file to save. If None, a name is generated automatically.
    savepath : str, optional
        The directory where the file should be saved. If it does not exist, 
        it is created. If None, the current working directory is used.
    to : str, optional
        Specify the serialization method: 'joblib' or 'pickle'. 
        If None, defaults to 'joblib'.
    verbose : int, optional
        Verbosity level. More messages are displayed for values greater than 0.

    Returns
    -------
    str
        The path to the saved file.

    Raises
    ------
    ValueError
        If 'to' is not 'joblib', 'pickle', or None.
    TypeError
        If 'to' is not a string.

    Examples
    --------
    >>> import numpy as np
    >>> data = (np.array([0, 1, 3]), np.array([0.2, 4]))
    >>> filename = serialize_data(data, filename='__XTyT.pkl', to='pickle', 
                                  savepath='gofast/datasets')
    """
    if filename is None:
        timestamp = datetime.datetime.now().strftime('%Y-%m-%d_%H-%M-%S')
        filename = f"__mydumpedfile_{timestamp}.pkl"

    if to:
        if not isinstance(to, str):
            raise TypeError(f"Serialization method 'to' must be a string, not {type(to)}.")
        to = to.lower()
        if to not in ('joblib', 'pickle'):
            raise ValueError("Unknown serialization method 'to'. Must be"
                             " 'joblib' or 'pickle'.")

    if not filename.endswith('.pkl'):
        filename += '.pkl'
    
    full_path = os.path.join(savepath, filename) if savepath else filename
    
    if savepath and not os.path.exists(savepath):
        os.makedirs(savepath)
    
    try:
        if to == 'pickle' or to is None:
            with open(full_path, 'wb') as file:
                pickle.dump(data, file, protocol=pickle.HIGHEST_PROTOCOL)
            if verbose:
                print(f"Data serialized using pickle and saved to {full_path!r}.")
        elif to == 'joblib':
            joblib.dump(data, full_path)
            if verbose:
                print(f"Data serialized using joblib and saved to {full_path!r}.")
    except Exception as e:
        raise IOError(f"An error occurred during data serialization: {e}")
    
    return full_path

def deserialize_data(filename: str, verbose: int = 0) -> Any:
    """
    Deserialize and load data from a serialized file using joblib or pickle.

    Parameters
    ----------
    filename : str
        The name or path of the file containing the serialized data.

    verbose : int, optional
        Verbosity level. More messages are displayed for values greater 
        than 0.

    Returns
    -------
    Any
        The data loaded from the serialized file.

    Raises
    ------
    TypeError
        If 'filename' is not a string.

    FileNotFoundError
        If the specified file does not exist.

    Examples
    --------
    >>> data = deserialize_data('path/to/serialized_data.pkl')
    """

    if not isinstance(filename, str):
        raise TypeError("Expected 'filename' to be a string,"
                        f" got {type(filename)} instead.")
    
    if not os.path.isfile(filename):
        raise FileNotFoundError(f"File {filename!r} does not exist.")

    try:
        data = joblib.load(filename)
        if verbose:
            print(f"Data loaded successfully from {filename!r} using joblib.")
    except Exception as joblib_error:
        try:
            with open(filename, 'rb') as file:
                data = pickle.load(file)
            if verbose:
                print(f"Data loaded successfully from {filename!r} using pickle.")
        except Exception as pickle_error:
            raise IOError(f"Failed to load data from {filename!r}. "
                          f"Joblib error: {joblib_error}, Pickle error: {pickle_error}")
    if data is None:
        raise ValueError(f"Data in {filename!r} could not be deserialized."
                         " The file may be corrupted.")

    return data


def subprocess_module_installation (module, upgrade =True ): 
    """ Install  module using subprocess.
    :param module: str, module name 
    :param upgrade:bool, install the lastest version.
    """
    import sys 
    import subprocess 
    #implement pip as subprocess 
    # refer to https://pythongeeks.org/subprocess-in-python/
    MOD_IMP=False 
    print(f'---> Module {module!r} installation will take a while,'
          ' please be patient...')
    cmd = f'<pip install {module}> | <python -m pip install {module}>'
    try: 

        upgrade ='--upgrade' if upgrade else ''
        subprocess.check_call([sys.executable, '-m', 'pip', 'install',
        f'{module}', f'{upgrade}'])
        reqs = subprocess.check_output([sys.executable,'-m', 'pip',
                                        'freeze'])
        [r.decode().split('==')[0] for r in reqs.split()]
        _logger.info(f"Intallation of `{module}` and dependancies"
                     "was successfully done!") 
        MOD_IMP=True
     
    except: 
        _logger.error(f"Fail to install the module =`{module}`.")
        print(f'---> Module {module!r} installation failed, Please use'
           f'  the following command {cmd} to manually install it.')
    return MOD_IMP 
        
                
def _assert_sl_target (target,  df=None, obj=None): 
    """ Check whether the target name into the dataframe for supervised 
    learning.
    
    :param df: dataframe pandas
    :param target: str or index of the supervised learning target name. 
    
    :Example: 
        
        >>> from gofast.tools.mlutils import _assert_sl_target
        >>> from gofast.datasets import fetch_data
        >>> data = fetch_data('Bagoue original').get('data=df')  
        >>> _assert_sl_target (target =12, obj=prepareObj, df=data)
        ... 'flow'
    """
    is_dataframe = isinstance(df, pd.DataFrame)
    is_ndarray = isinstance(df, np.ndarray)
    if is_dataframe :
        targets = smart_format(
            df.columns if df.columns is not None else [''])
    else:targets =''
    
    if target is None:
        nameObj=f'{obj.__class__.__name__}'if obj is not None else 'Base class'
        msg =''.join([
            f"{nameObj!r} {'basically' if obj is not None else ''}"
            " works with surpervised learning algorithms so the",
            " input target is needed. Please specify the target", 
            f" {'name' if is_dataframe else 'index' if is_ndarray else ''}", 
            " to take advantage of the full functionalities."
            ])
        if is_dataframe:
            msg += f" Select the target among {targets}."
        elif is_ndarray : 
            msg += f" Max columns size is {df.shape[1]}"

        warnings.warn(msg, UserWarning)
        _logger.warning(msg)
        
    if target is not None: 
        if is_dataframe: 
            if isinstance(target, str):
                if not target in df.columns: 
                    msg =''.join([
                        f"Wrong target value {target!r}. Please select "
                        f"the right column name: {targets}"])
                    warnings.warn(msg, category= UserWarning)
                    _logger.warning(msg)
                    target =None
            elif isinstance(target, (float, int)): 
                is_ndarray =True 
  
        if is_ndarray : 
            _len = len(df.columns) if is_dataframe else df.shape[1] 
            m_=f"{'less than' if target >= _len  else 'greater than'}" 
            if not isinstance(target, (float,int)): 
                msg =''.join([f"Wrong target value `{target}`!"
                              f" Object type is {type(df)!r}. Target columns", 
                              " index should be given instead."])
                warnings.warn(msg, category= UserWarning)
                _logger.warning(msg)
                target=None
            elif isinstance(target, (float,int)): 
                target = int(target)
                if not 0 <= target < _len: 
                    msg =f" Wrong target index. Should be {m_} {str(_len-1)!r}."
                    warnings.warn(msg, category= UserWarning)
                    _logger.warning(msg) 
                    target =None
                    
            if df is None: 
                wmsg = ''.join([
                    f"No data found! `{target}` does not fit any data set.", 
                      "Could not fetch the target name.`df` argument is None.", 
                      " Need at least the data `numpy.ndarray|pandas.dataFrame`",
                      ])
                warnings.warn(wmsg, UserWarning)
                _logger.warning(wmsg)
                target =None
                
            target = list(df.columns)[target] if is_dataframe else target
            
    return target

def extract_target(
    data: Union[ArrayLike, DataFrame],/, 
    target_names: Union[str, int, List[Union[str, int]]],
    drop: bool = True,
    columns: Optional[List[str]] = None,
) -> Tuple[Union[ArrayLike, Series, DataFrame], Union[ArrayLike, DataFrame]]:
    """
    Extracts specified target column(s) from a multidimensional numpy array
    or pandas DataFrame. 
    
    with options to rename columns in a DataFrame and control over whether the 
    extracted columns are dropped from the original data.

    Parameters
    ----------
    data : Union[np.ndarray, pd.DataFrame]
        The input data from which target columns are to be extracted. Can be a 
        NumPy array or a pandas DataFrame.
    target_names : Union[str, int, List[Union[str, int]]]
        The name(s) or integer index/indices of the column(s) to extract. 
        If `data` is a DataFrame, this can be a mix of column names and indices. 
        If `data` is a NumPy array, only integer indices are allowed.
    drop : bool, default True
        If True, the extracted columns are removed from the original `data`. 
        If False, the original `data` remains unchanged.
    columns : Optional[List[str]], default None
        If provided and `data` is a DataFrame, specifies new names for the 
        columns in `data`. The length of `columns` must match the number of 
        columns in `data`. This parameter is ignored if `data` is a NumPy array.

    Returns
    -------
    Tuple[Union[np.ndarray, pd.Series, pd.DataFrame], Union[np.ndarray, pd.DataFrame]]
        A tuple containing two elements:
        - The extracted column(s) as a NumPy array or pandas Series/DataFrame.
        - The original data with the extracted columns optionally removed, as a
          NumPy array or pandas DataFrame.

    Raises
    ------
    ValueError
        If `columns` is provided and its length does not match the number of 
        columns in `data`.
        If any of the specified `target_names` do not exist in `data`.
        If `target_names` includes a mix of strings and integers for a NumPy 
        array input.

    Examples
    --------
    >>> import pandas as pd 
    >>> from gofast.tools.mlutils import extract_target
    >>> df = pd.DataFrame({
    ...     'A': [1, 2, 3],
    ...     'B': [4, 5, 6],
    ...     'C': [7, 8, 9]
    ... })
    >>> target, remaining = extract_target(df, 'B', drop=True)
    >>> print(target)
    0    4
    1    5
    2    6
    Name: B, dtype: int64
    >>> print(remaining)
       A  C
    0  1  7
    1  2  8
    2  3  9
    >>> arr = np.random.rand(5, 3)
    >>> target, modified_arr = extract_target(arr, 2, )
    >>> print(target)
    >>> print(modified_arr)
    """
    is_frame = isinstance(data, pd.DataFrame)
    
    if is_frame and columns is not None:
        if len(columns) != data.shape[1]:
            raise ValueError("`columns` must match the number of columns in"
                             f" `data`. Expected {data.shape[1]}, got {len(columns)}.")
        data.columns = columns

    if isinstance(target_names, (int, str)):
        target_names = [target_names]

    if all(isinstance(name, int) for name in target_names):
        if max(target_names, default=-1) >= data.shape[1]:
            raise ValueError("All integer indices must be within the"
                             " column range of the data.")
    elif any(isinstance(name, int) for name in target_names) and is_frame:
        target_names = [data.columns[name] if isinstance(name, int) 
                        else name for name in target_names]

    if is_frame:
        missing_cols = [name for name in target_names 
                        if name not in data.columns]
        if missing_cols:
            raise ValueError(f"Column names {missing_cols} do not match "
                             "any column in the DataFrame.")
        target = data.loc[:, target_names]
        if drop:
            data = data.drop(columns=target_names)
    else:
        if any(isinstance(name, str) for name in target_names):
            raise ValueError("String names are not allowed for target names"
                             " when data is a NumPy array.")
        target = data[:, target_names]
        if drop:
            data = np.delete(data, target_names, axis=1)
            
    if  isinstance (target, np.ndarray): # squeeze the array 
        target = np.squeeze (target)
        
    return target, data

def _extract_target(
        X, target: Union[ArrayLike, int, str, List[Union[int, str]]]):
    """
    Extracts and validates the target variable(s) from the dataset.

    Parameters
    ----------
    X : pd.DataFrame or np.ndarray
        The dataset from which to extract the target variable(s).
    target : ArrayLike, int, str, or list of int/str
        The target variable(s) to be used. If an array-like or DataFrame, 
        it's directly used as `y`. If an int or str (or list of them), it 
        indicates the column(s) in `X` to be used as `y`.

    Returns
    -------
    X : pd.DataFrame or np.ndarray
        The dataset without the target column(s).
    y : pd.Series, np.ndarray, pd.DataFrame
        The target variable(s).
    target_names : list of str
        The names of the target variable(s) for labeling purposes.
    """
    target_names = []

    if isinstance(target, (list, pd.DataFrame)) or (
            isinstance(target, pd.Series) and not isinstance(X, np.ndarray)):
        if isinstance(target, list):  # List of column names or indexes
            if all(isinstance(t, str) for t in target):
                y = X[target]
                target_names = target
            elif all(isinstance(t, int) for t in target):
                y = X.iloc[:, target]
                target_names = [X.columns[i] for i in target]
            X = X.drop(columns=target_names)
        elif isinstance(target, pd.DataFrame):
            y = target
            target_names = target.columns.tolist()
            # Assuming target DataFrame is not part of X
        elif isinstance(target, pd.Series):
            y = target
            target_names = [target.name] if target.name else ["target"]
            if target.name and target.name in X.columns:
                X = X.drop(columns=target.name)
                
    elif isinstance(target, (int, str)):
        if isinstance(target, str):
            y = X.pop(target)
            target_names = [target]
        elif isinstance(target, int):
            y = X.iloc[:, target]
            target_names = [X.columns[target]]
            X = X.drop(columns=X.columns[target])
    elif isinstance(target, np.ndarray) or (
            isinstance(target, pd.Series) and isinstance(X, np.ndarray)):
        y = np.array(target)
        target_names = ["target"]
    else:
        raise ValueError("Unsupported target type or target does not match X dimensions.")
    
    check_consistent_length(X, y)
    
    return X, y, target_names

def smart_split(
    X, 
    target: Optional[Union[ArrayLike, int, str, List[Union[int, str]]]] = None,
    test_size: float = 0.2, 
    random_state: int = 42,
    stratify: bool = False,
    shuffle: bool = True,
    return_df: bool = False,
    **skws
) -> Union[
    Tuple[DataFrame, DataFrame], 
    Tuple[ArrayLike, ArrayLike],
    Tuple[DataFrame, DataFrame, Series, Series], 
    Tuple[DataFrame, DataFrame, DataFrame, DataFrame], 
    Tuple[ArrayLike, ArrayLike, ArrayLike, ArrayLike]
    ]:
    """
    Splits data into training and test sets, with the option to extract and 
    handle multiple target variables. 
    
    Function supports both single and multi-label targets and maintains 
    compatibility with pandas DataFrame and numpy ndarray.

    Parameters
    ----------
    X : np.ndarray or pd.DataFrame
        The input data to be split. This can be either feature data alone or 
        include the target column(s) if the `target` parameter is used to specify 
        target column(s) for extraction.
    target : int, str, list of int/str, pd.Series, pd.DataFrame, optional
        Specifies the target variable(s) for supervised learning problems. 
        It can be:
        - An integer or string specifying the column index or name in `X` to 
          be used as the target variable.
        - A list of integers or strings for multi-label targets.
        - A pandas Series or DataFrame directly specifying the target variable(s).
        If `target` is provided as an array-like object or DataFrame, its 
        length must match the number of samples in `X`.
    test_size : float, optional
        Represents the proportion of the dataset to include in the test split. 
        Must be between 0.0 and 1.0.
    random_state : int, optional
        Sets the seed for random operations, ensuring reproducible splits.
    stratify : bool, optional
        Ensures that the train and test sets have approximately the same 
        percentage of samples of each target class if set to True.
    shuffle : bool, optional
        Determines whether to shuffle the dataset before splitting. 
    return_df : bool, optional
        If True and `X` is a DataFrame, returns the splits as pandas DataFrames/Series. 
        Otherwise, returns numpy ndarrays.
    skws : dict
        Additional keyword arguments for `train_test_split`, allowing customization 
        of the split beyond the parameters explicitly mentioned here.

    Returns
    -------
    Depending on the inputs and `return_df`:
    - If `target` is not specified: X_train, X_test
    - If `target` is specified: X_train, X_test, y_train, y_test
    `X_train` and `X_test` are the splits of the input data, while `y_train` and 
    `y_test` are the splits of the target variable(s) if provided.

    Examples
    --------
    >>> import pandas as pd
    >>> from gofast.tools.mlutils import smart_split
    >>> data = pd.DataFrame({
    ...     'Feature1': [1, 2, 3, 4],
    ...     'Feature2': [4, 3, 2, 1],
    ...     'Target': [0, 1, 0, 1]
    ... })
    >>> # Single target specified as a column name
    >>> X_train, X_test, y_train, y_test = smart_split(
    ... data, target='Target', return_df=True)
    >>> print(X_train.shape, X_test.shape, y_train.shape, y_test.shape)
    """
    if target is not None:
        X, y, target_names = _extract_target(X, target)
    else:
        y, target_names = None, []

    stratify_param = y if stratify and y is not None else None
    if y is not None: 
        X_train, X_test, y_train, y_test = train_test_split(
            X, y, test_size=test_size, random_state=random_state, shuffle=shuffle, 
            stratify=stratify_param, **skws)
    else: 
        X_train, X_test= train_test_split(
            X, test_size=test_size, random_state=random_state, shuffle=shuffle, 
            stratify=stratify_param, **skws)

    if return_df and isinstance(X, pd.DataFrame):
        X_train, X_test = pd.DataFrame(X_train, columns=X.columns
                                       ), pd.DataFrame(X_test, columns=X.columns)
        if y is not None:
            if isinstance(y, pd.DataFrame):
                y_train, y_test = pd.DataFrame(
                    y_train, columns=target_names), pd.DataFrame(
                        y_test, columns=target_names)
            else:
                y_train, y_test = pd.Series(
                    y_train, name=target_names[0]), pd.Series(
                        y_test, name=target_names[0])

    return (X_train, X_test, y_train, y_test) if y is not None else (X_train, X_test)

def handle_imbalance(
    X, y=None, strategy='oversample', 
    random_state=42, 
    target_col='target'
    ):
    """
    Handles imbalanced datasets by either oversampling the minority class or 
    undersampling the majority class.
    
    It supports inputs as pandas DataFrame/Series, numpy arrays, and allows 
    specifying the target variable either as a separate argument or as part 
    of the DataFrame.

    Parameters
    ----------
    X : pd.DataFrame, np.ndarray
        The features of the dataset. If `y` is None, `X` is expected to include 
        the target variable.
    y : pd.Series, np.ndarray, optional
        The target variable of the dataset. If None, `target_col` must be 
        specified, and `X` must be a DataFrame containing the target.
    strategy : str, optional
        The strategy to apply for handling imbalance: 'oversample' or 
        'undersample'. Default is 'oversample'.
    random_state : int, optional
        The random state for reproducible results. Default is 42.
    target_col : str, optional
        The name of the target column in `X` if `X` is a DataFrame and 
        `y` is None. Default is 'target'.
    
    Returns
    -------
    X_resampled, y_resampled : Resampled features and target variable.
        The types of `X_resampled` and `y_resampled` match the input types.

    Examples
    --------
    Using with numpy arrays:
    
    >>> import numpy as np 
    >>> import pandas as pd 
    >>> from gofast.tools.mlutils import handle_imbalance
    >>> X = np.array([[1, 2], [2, 3], [3, 4]])
    >>> y = np.array([0, 1, 0])
    >>> X_resampled, y_resampled = handle_imbalance(X, y)
    >>> print(X_resampled.shape, y_resampled.shape)
    (3, 2) (3,)
    Using with pandas DataFrame (including target column):
    
    >>> df = pd.DataFrame({'feature1': [1, 2, 3], 'feature2': [2, 3, 4], 'target': [0, 1, 0]})
    >>> X_resampled, y_resampled = handle_imbalance(df, target_col='target')
    >>> print(X_resampled.shape, y_resampled.value_counts())

    Using with pandas DataFrame and Series:
    
    >>> X = pd.DataFrame({'feature1': [1, 2, 3], 'feature2': [2, 3, 4]})
    >>> y = pd.Series([0, 1, 0], name='target')
    >>> X_resampled, y_resampled = handle_imbalance(X, y)
    >>> print(X_resampled.shape, y_resampled.value_counts())
    """
    if y is None:
        if not isinstance(X, pd.DataFrame):
            raise ValueError("`X` must be a DataFrame when `y` is None.")
        exist_features(X, target_col, name =target_col)
        y = X[target_col]
        X = X.drop(target_col, axis=1)

    if not _is_arraylike_1d(y): 
        raise TypeError ("Check `y`. Expect one-dimensional array.")

    if not isinstance (y, pd.Series) : 
        # squeeze y to keep 1d array for skipping value error 
        # when constructing pd.Series and 
        # ensure `y` is a Series with the correct name for 
        # easy concatenation and manipulation
        y =pd.Series (np.squeeze (y), name =target_col ) 
    else : target_col = y.name # reset the default target_col 
 
    # Check consistent length 
    check_consistent_length(X, y )
    
    if isinstance(X, pd.DataFrame):
        data = pd.concat([X, y], axis=1)
    elif isinstance (X, np.ndarray ): 
        # Ensure `data` from `X` is a DataFrame with correct 
        # column names for subsequent operations
        data = pd.DataFrame(
            np.column_stack([X, y]), columns=[*X.columns, y.name]
            if isinstance(X, pd.DataFrame) else [
                    *[f"feature_{i}" for i in range(X.shape[1])], y.name])
    else: 
        TypeError("Unsupported type for X. Must be np.ndarray or pd.DataFrame.")
        
    # Identify majority and minority classes
    majority_class = y.value_counts().idxmax()
    minority_class = y.value_counts().idxmin()

    # Correctly determine the number of samples for resampling
    num_majority = y.value_counts()[majority_class]
    num_minority = y.value_counts()[minority_class]

    # Apply resampling strategy
    if strategy == 'oversample':
        minority_upsampled = resample(
            data[data[target_col] == minority_class],
            replace=True,
            n_samples=num_majority,
            random_state=random_state
            )
        resampled = pd.concat(
            [data[data[target_col] == majority_class], minority_upsampled])
    elif strategy == 'undersample':
        majority_downsampled = resample(
            data[data[target_col] == majority_class],
            replace=False,
            n_samples=num_minority,
            random_state=random_state
            )
        resampled = pd.concat(
            [data[data[target_col] == minority_class], majority_downsampled])

    # Prepare the output
    X_resampled = resampled.drop(target_col, axis=1)
    y_resampled = resampled[target_col]

    # Convert back to the original input type if necessary
    if isinstance(X, np.ndarray):
        X_resampled = X_resampled.to_numpy()
        y_resampled = y_resampled.to_numpy()

    return X_resampled, y_resampled


def soft_data_split(
    X, y=None, *,
    test_size=0.2,
    target_column=None,
    random_state=42,
    extract_target=False,
    **split_kwargs
):
    """
    Splits data into training and test sets, optionally extracting a 
    target column.

    Parameters
    ----------
    X : array-like or DataFrame
        Input data to split. If `extract_target` is True, a target column can be
        extracted from `X`.
    y : array-like, optional
        Target variable array. If None and `extract_target` is False, `X` is
        split without a target variable.
    test_size : float, optional
        Proportion of the dataset to include in the test split. Should be
        between 0.0 and 1.0. Default is 0.2.
    target_column : int or str, optional
        Index or column name of the target variable in `X`. Used only if
        `extract_target` is True.
    random_state : int, optional
        Controls the shuffling for reproducible output. Default is 42.
    extract_target : bool, optional
        If True, extracts the target variable from `X`. Default is False.
    split_kwargs : dict, optional
        Additional keyword arguments to pass to `train_test_split`.

    Returns
    -------
    X_train, X_test, y_train, y_test : arrays
        Split data arrays.

    Raises
    ------
    ValueError
        If `target_column` is not found in `X` when `extract_target` is True.

    Example
    -------
    >>> from gofast.datasets import fetch_data
    >>> data = fetch_data('Bagoue original')['data']
    >>> X, XT, y, yT = split_data(data, extract_target=True, target_column='flow')
    """

    if extract_target:
        if isinstance(X, pd.DataFrame) and target_column in X.columns:
            y = X[target_column]
            X = X.drop(columns=target_column)
        elif hasattr(X, '__array__') and isinstance(target_column, int):
            y = X[:, target_column]
            X = np.delete(X, target_column, axis=1)
        else:
            raise ValueError(f"Target column {target_column!r} not found in X.")

    if y is not None:
        return train_test_split(X, y, test_size=test_size, 
                                random_state=random_state, **split_kwargs)
    else:
        return  train_test_split(
            X, test_size=test_size,random_state=random_state, **split_kwargs)
 
def load_model(
    file_path: str,
    *,
    retrieve_default: bool = True,
    model_name: Optional[str] = None,
    storage_format: Optional[str] = None
    ) -> Union[Any, Tuple[Any, Dict[str, Any]]]:
    """
    Loads a saved model or data using Python's pickle or joblib module.

    Parameters
    ----------
    file_path : str
        The path to the saved model file. Supported formats are `.pkl` and `.joblib`.
    retrieve_default : bool, optional, default=True
        If True, returns the model along with its best parameters. If False,
        returns the entire contents of the saved file.
    model_name : Optional[str], optional
        The name of the specific model to retrieve from the saved file. If None,
        the entire file content is returned.
    storage_format : Optional[str], optional
        The format used for saving the file. If None, the format is inferred
        from the file extension. Supported formats are 'joblib' and 'pickle'.

    Returns
    -------
    Union[Any, Tuple[Any, Dict[str, Any]]]
        The loaded model or a tuple of the model and its parameters, depending
        on the `retrieve_default` value.

    Raises
    ------
    FileNotFoundError
        If the specified file does not exist.
    KeyError
        If the specified model name is not found in the file.
    ValueError
        If the storage format is not supported or if the loaded data is not
        a dictionary when a model name is specified.

    Example
    -------
    >>> model, params = load_model('path_to_file.pkl', model_name='SVC')
    >>> print(model)
    >>> print(params)
    """
    if not os.path.isfile(file_path):
        raise FileNotFoundError(f"File '{file_path}' not found.")

    storage_format = storage_format or os.path.splitext(file_path)[-1].lower().lstrip('.')
    if storage_format not in {"joblib", "pickle"}:
        raise ValueError(f"Unsupported storage format '{storage_format}'. "
                         "Use 'joblib' or 'pickle'.")

    load_func = joblib.load if storage_format == 'joblib' else pickle.load
    with open(file_path, 'rb') as file:
        loaded_data = load_func(file)

    if model_name:
        if not isinstance(loaded_data, dict):
            warnings.warn(
                f"Expected loaded data to be a dictionary for model name retrieval. "
               f"Received type '{type(loaded_data).__name__}'. Returning loaded data.")
            return loaded_data

        model_info = loaded_data.get(model_name)
        if model_info is None:
            available = ', '.join(loaded_data.keys())
            raise KeyError(f"Model '{model_name}' not found. Available models: {available}")

        if retrieve_default:
            if not isinstance(model_info, dict):
                # Check if 'best_model_' and 'best_params_' are among the keys
                main_keys = [key for key in loaded_data if key in (
                    'best_model_', 'best_params_')]
                if len(main_keys) == 0:
                    warnings.warn(
                    "The structure of the default model data is not correctly "
                    "formatted. Expected 'best_model_' and 'best_params_' to be "
                    "present within a dictionary keyed by the model's name. Each key "
                    "should map to a dictionary containing the model itself and its "
                    "parameters, for example: `{'ModelName': {'best_model_': <Model>, "
                    "'best_params_': <Parameters>}}`. Since the expected keys were "
                    "not found, returning the unprocessed model data."
                    )
                    return model_info
                else:
                    # Extract 'best_model_' and 'best_params_' from loaded_data
                    best_model = loaded_data.get('best_model_', None)
                    best_params = loaded_data.get('best_params_', {})
            else:
                # Direct extraction from model_info if it's properly structured
                best_model = model_info.get('best_model_', None)
                best_params = model_info.get('best_params_', {})

            return best_model, best_params

        return model_info

    return loaded_data

def categorize_target(
    arr :ArrayLike |Series , /, 
    func: _F = None,  
    labels: int | List[int] = None, 
    rename_labels: Optional[str] = None, 
    coerce:bool=False,
    order:str='strict',
    ): 
    """ Categorize array to hold the given identifier labels. 
    
    Classifier numerical values according to the given label values. Labels 
    are a list of integers where each integer is a group of unique identifier  
    of a sample in the dataset. 
    
    Parameters 
    -----------
    arr: array-like |pandas.Series 
        array or series containing numerical values. If a non-numerical values 
        is given , an errors will raises. 
    func: Callable, 
        Function to categorize the target y.  
    labels: int, list of int, 
        if an integer value is given, it should be considered as the number 
        of category to split 'y'. For instance ``label=3`` applied on 
        the first ten number, the labels values should be ``[0, 1, 2]``. 
        If labels are given as a list, items must be self-contain in the 
        target 'y'.
    rename_labels: list of str; 
        list of string or values to replace the label integer identifier. 
    coerce: bool, default =False, 
        force the new label names passed to `rename_labels` to appear in the 
        target including or not some integer identifier class label. If 
        `coerce` is ``True``, the target array holds the dtype of new_array. 

    Return
    --------
    arr: Arraylike |pandas.Series
        The category array with unique identifer labels 
        
    Examples 
    --------

    >>> from gofast.tools.mlutils import categorize_target 
    >>> def binfunc(v): 
            if v < 3 : return 0 
            else : return 1 
    >>> arr = np.arange (10 )
    >>> arr 
    ... array([0, 1, 2, 3, 4, 5, 6, 7, 8, 9])
    >>> target = categorize_target(arr, func =binfunc)
    ... array([0, 0, 0, 1, 1, 1, 1, 1, 1, 1], dtype=int64)
    >>> categorize_target(arr, labels =3 )
    ... array([0, 0, 0, 1, 1, 1, 2, 2, 2, 2])
    >>> array([2, 2, 2, 2, 1, 1, 1, 0, 0, 0]) 
    >>> categorize_target(arr, labels =3 , order =None )
    ... array([0, 0, 0, 0, 1, 1, 1, 2, 2, 2])
    >>> categorize_target(arr[::-1], labels =3 , order =None )
    ... array([0, 0, 0, 1, 1, 1, 2, 2, 2, 2]) # reverse does not change
    >>> categorize_target(arr, labels =[0 , 2,  4]  )
    ... array([0, 0, 0, 2, 2, 4, 4, 4, 4, 4])

    """
    arr = _assert_all_types(arr, np.ndarray, pd.Series) 
    is_arr =False 
    if isinstance (arr, np.ndarray ) :
        arr = pd.Series (arr  , name = 'none') 
        is_arr =True 
        
    if func is not None: 
        if not  inspect.isfunction (func): 
            raise TypeError (
                f'Expect a function but got {type(func).__name__!r}')
            
        arr= arr.apply (func )
        
        return  arr.values  if is_arr else arr   
    
    name = arr.name 
    arr = arr.values 

    if labels is not None: 
        arr = _cattarget (arr , labels, order =order)
        if rename_labels is not None: 
            arr = rename_labels_in( arr , rename_labels , coerce =coerce ) 

    return arr  if is_arr else pd.Series (arr, name =name  )

def rename_labels_in (
        arr, new_names, coerce = False): 
    """ Rename label by a new names 
    
    :param arr: arr: array-like |pandas.Series 
         array or series containing numerical values. If a non-numerical values 
         is given , an errors will raises. 
    :param new_names: list of str; 
        list of string or values to replace the label integer identifier. 
    :param coerce: bool, default =False, 
        force the 'new_names' to appear in the target including or not some 
        integer identifier class label. `coerce` is ``True``, the target array 
        hold the dtype of new_array; coercing the label names will not yield 
        error. Consequently can introduce an unexpected results.
    :return: array-like, 
        An array-like with full new label names. 
    """
    
    if not is_iterable(new_names): 
        new_names= [new_names]
    true_labels = np.unique (arr) 
    
    if labels_validator(arr, new_names, return_bool= True): 
        return arr 

    if len(true_labels) != len(new_names):
        if not coerce: 
            raise ValueError(
                "Can't rename labels; the new names and unique label" 
                " identifiers size must be consistent; expect {}, got " 
                "{} label(s).".format(len(true_labels), len(new_names))
                             )
        if len(true_labels) < len(new_names) : 
            new_names = new_names [: len(new_names)]
        else: 
            new_names = list(new_names)  + list(
                true_labels)[len(new_names):]
            warnings.warn("Number of the given labels '{}' and values '{}'"
                          " are not consistent. Be aware that this could "
                          "yield an expected results.".format(
                              len(new_names), len(true_labels)))
            
    new_names = np.array(new_names)
    # xxxxxxxxxxxxxxxxxxxxxxxxxxxxxxxxxxxxxxxx
    # hold the type of arr to operate the 
    # element wise comparaison if not a 
    # ValueError:' invalid literal for int() with base 10' 
    # will appear. 
    if not np.issubdtype(np.array(new_names).dtype, np.number): 
        arr= arr.astype (np.array(new_names).dtype)
        true_labels = true_labels.astype (np.array(new_names).dtype)

    for el , nel in zip (true_labels, new_names ): 
        # xxxxxxxxxxxxxxxxxxxxxxxxxxxxxxxxxxx
        # element comparison throws a future warning here 
        # because of a disagreement between Numpy and native python 
        # Numpy version ='1.22.4' while python version = 3.9.12
        # this code is brittle and requires these versions above. 
        # xxxxxxxxxxxxxxxxxxxxxxxxxxxxxxxxxxx
        # suppress element wise comparison warning locally 
        with warnings.catch_warnings():
            warnings.simplefilter(action='ignore', category=FutureWarning)
            arr [arr == el ] = nel 
            
    return arr 

    
def _cattarget (ar , labels , order=None): 
    """ A shadow function of :func:`gofast.tools.mlutils.cattarget`. 
    
    :param ar: array-like of numerical values 
    :param labels: int or list of int, 
        the number of category to split 'ar'into. 
    :param order: str, optional, 
        the order of label to be categorized. If None or any other values, 
        the categorization of labels considers only the length of array. 
        For instance a reverse array and non-reverse array yield the same 
        categorization samples. When order is set to ``strict``, the 
        categorization  strictly considers the value of each element. 
        
    :return: array-like of int , array of categorized values.  
    """
    # assert labels
    if is_iterable (labels):
        labels =[int (_assert_all_types(lab, int, float)) 
                 for lab in labels ]
        labels = np.array (labels , dtype = np.int32 ) 
        cc = labels 
        # assert whether element is on the array 
        s = set (ar).intersection(labels) 
        if len(s) != len(labels): 
            mv = set(labels).difference (s) 
            
            fmt = [f"{'s' if len(mv) >1 else''} ", mv,
                   f"{'is' if len(mv) <=1 else'are'}"]
            warnings.warn("Label values must be array self-contain item. "
                           "Label{0} {1} {2} missing in the array.".format(
                               *fmt)
                          )
            raise ValueError (
                "label value{0} {1} {2} missing in the array.".format(*fmt))
    else : 
        labels = int (_assert_all_types(labels , int, float))
        labels = np.linspace ( min(ar), max (ar), labels + 1 ) #+ .00000001 
        #array([ 0.,  6., 12., 18.])
        # split arr and get the range of with max bound 
        cc = np.arange (len(labels)) #[0, 1, 3]
        # we expect three classes [ 0, 1, 3 ] while maximum 
        # value is 18 . we want the value value to be >= 12 which 
        # include 18 , so remove the 18 in the list 
        labels = labels [:-1] # remove the last items a
        # array([0, 1, 2, 3, 4, 5, 6, 7, 8, 9])
        # array([0, 0, 0, 0, 1, 1, 1, 2, 2, 2]) # 3 classes 
        #  array([ 0.        ,  3.33333333,  6.66666667, 10. ]) + 
    # to avoid the index bound error 
    # append nan value to lengthen arr 
    r = np.append (labels , np.nan ) 
    new_arr = np.zeros_like(ar) 
    # print(labels)
    ar = ar.astype (np.float32)

    if order =='strict': 
        for i in range (len(r)):
            if i == len(r) -2 : 
                ix = np.argwhere ( (ar >= r[i]) & (ar != np.inf ))
                new_arr[ix ]= cc[i]
                break 
            
            if i ==0 : 
                ix = np.argwhere (ar < r[i +1])
                new_arr [ix] == cc[i] 
                ar [ix ] = np.inf # replace by a big number than it was 
                # rather than delete it 
            else :
                ix = np.argwhere( (r[i] <= ar) & (ar < r[i +1]) )
                new_arr [ix ]= cc[i] 
                ar [ix ] = np.inf 
    else: 
        l= list() 
        for i in range (len(r)): 
            if i == len(r) -2 : 
                l.append (np.repeat ( cc[i], len(ar))) 
                
                break
            ix = np.argwhere ( (ar < r [ i + 1 ] ))
            l.append (np.repeat (cc[i], len (ar[ix ])))  
            # remove the value ready for i label 
            # categorization 
            ar = np.delete (ar, ix  )
            
        new_arr= np.hstack (l).astype (np.int32)  
        
    return new_arr.astype (np.int32)       

def labels_validator (t, /, labels, return_bool = False): 
    """ Assert the validity of the label in the target  and return the label 
    or the boolean whether all items of label are in the target. 
    
    :param t: array-like, target that is expected to contain the labels. 
    :param labels: int, str or list of (str or int) that is supposed to be in 
        the target `t`. 
    :param return_bool: bool, default=False; returns 'True' or 'False' rather 
        the labels if set to ``True``. 
    :returns: bool or labels; 'True' or 'False' if `return_bool` is set to 
        ``True`` and labels otherwise. 
        
    :example: 
    >>> from gofast.datasets import fetch_data 
    >>> from gofast.tools.mlutils import cattarget, labels_validator 
    >>> _, y = fetch_data ('bagoue', return_X_y=True, as_frame=True) 
    >>> # binarize target y into [0 , 1]
    >>> ybin = cattarget(y, labels=2 )
    >>> labels_validator (ybin, [0, 1])
    ... [0, 1] # all labels exist. 
    >>> labels_validator (y, [0, 1, 3])
    ... ValueError: Value '3' is missing in the target.
    >>> labels_validator (ybin, 0 )
    ... [0]
    >>> labels_validator (ybin, [0, 5], return_bool=True ) # no raise error
    ... False
        
    """
    
    if not is_iterable(labels):
        labels =[labels] 
        
    t = np.array(t)
    mask = _isin(t, labels, return_mask=True ) 
    true_labels = np.unique (t[mask]) 
    # set the difference to know 
    # whether all labels are valid 
    remainder = list(set(labels).difference (true_labels))
    
    isvalid = True 
    if len(remainder)!=0 : 
        if not return_bool: 
            # raise error  
            raise ValueError (
                "Label value{0} {1} {2} missing in the target 'y'.".format ( 
                f"{'s' if len(remainder)>1 else ''}", 
                f"{smart_format(remainder)}",
                f"{'are' if len(remainder)> 1 else 'is'}")
                )
        isvalid= False 
        
    return isvalid if return_bool else  labels 
        
def bi_selector (d, /,  features =None, return_frames = False,
                 parse_features:bool=... ):
    """ Auto-differentiates the numerical from categorical attributes.
    
    This is usefull to select the categorial features from the numerical 
    features and vice-versa when we are a lot of features. Enter features 
    individually become tiedous and a mistake could probably happenned. 
    
    Parameters 
    ------------
    d: pandas dataframe 
        Dataframe pandas 
    features : list of str
        List of features in the dataframe columns. Raise error is feature(s) 
        does/do not exist in the frame. 
        Note that if `features` is ``None``, it returns the categorical and 
        numerical features instead. 
        
    return_frames: bool, default =False 
        return the difference columns (features) from the given features  
        as a list. If set to ``True`` returns bi-frames composed of the 
        given features and the remaining features. 
        
    Returns 
    ----------
    - Tuple ( list, list)
        list of features and remaining features 
    - Tuple ( pd.DataFrame, pd.DataFrame )
        List of features and remaing features frames.  
            
    Example 
    --------
    >>> from gofast.tools.mlutils import bi_selector 
    >>> from gofast.datasets import load_hlogs 
    >>> data = load_hlogs().frame # get the frame 
    >>> data.columns 
    >>> Index(['hole_id', 'depth_top', 'depth_bottom', 'strata_name', 'rock_name',
           'layer_thickness', 'resistivity', 'gamma_gamma', 'natural_gamma', 'sp',
           'short_distance_gamma', 'well_diameter', 'aquifer_group',
           'pumping_level', 'aquifer_thickness', 'hole_depth_before_pumping',
           'hole_depth_after_pumping', 'hole_depth_loss', 'depth_starting_pumping',
           'pumping_depth_at_the_end', 'pumping_depth', 'section_aperture', 'k',
           'kp', 'r', 'rp', 'remark'],
          dtype='object')
    >>> num_features, cat_features = bi_selector (data)
    >>> num_features
    ...['gamma_gamma',
         'depth_top',
         'aquifer_thickness',
         'pumping_depth_at_the_end',
         'section_aperture',
         'remark',
         'depth_starting_pumping',
         'hole_depth_before_pumping',
         'rp',
         'hole_depth_after_pumping',
         'hole_depth_loss',
         'depth_bottom',
         'sp',
         'pumping_depth',
         'kp',
         'resistivity',
         'short_distance_gamma',
         'r',
         'natural_gamma',
         'layer_thickness',
         'k',
         'well_diameter']
    >>> cat_features 
    ... ['hole_id', 'strata_name', 'rock_name', 'aquifer_group', 
         'pumping_level']
    """
    parse_features, = ellipsis2false(parse_features )
    _assert_all_types( d, pd.DataFrame, objname=" unfunc'bi-selector'")
    if features is None: 
        d, diff_features, features = to_numeric_dtypes(
            d,  return_feature_types= True ) 
    if features is not None: 
        features = is_iterable(features, exclude_string= True, transform =True, 
                               parse_string=parse_features )
        diff_features = is_in_if( d.columns, items =features, return_diff= True )
        if diff_features is None: diff_features =[]
    return  ( diff_features, features ) if not return_frames else  (
        d [diff_features] , d [features ] ) 

def make_pipe(
    X, 
    y =None, *,   
    num_features = None, 
    cat_features=None, 
    label_encoding='LabelEncoder', 
    scaler = 'StandardScaler' , 
    missing_values =np.nan, 
    impute_strategy = 'median', 
    sparse_output=True, 
    for_pca =False, 
    transform =False, 
    ): 
    """ make a pipeline to transform data at once. 
    
    make a naive pipeline is usefull to fast preprocess the data at once 
    for quick prediction. 
    
    Work with a pandas dataframe. If `None` features is set, the numerical 
    and categorial features are automatically retrieved. 
    
    Parameters
    ---------
    X : pandas dataframe of shape (n_samples, n_features)
        The input samples. Use ``dtype=np.float32`` for maximum
        efficiency. Sparse matrices are also supported, use sparse
        ``csc_matrix`` for maximum efficiency.
    y : array-like of shape (n_samples,) or (n_samples, n_outputs)
        Target relative to X for classification or regression;
        None for unsupervised learning.
    num_features: list or str, optional 
        Numerical features put on the list. If `num_features` are given  
        whereas `cat_features` are ``None``, `cat_features` are figured out 
        automatically.
    cat_features: list of str, optional 
        Categorial features put on the list. If `num_features` are given 
        whereas `num_features` are ``None``, `num_features` are figured out 
        automatically.
    label_encoding: callable or str, default='sklearn.preprocessing.LabelEncoder'
        kind of encoding used to encode label. This assumes 'y' is supplied. 
    scaler: callable or str , default='sklearn.preprocessing.StandardScaler'
        kind of scaling used to scaled the numerical data. Note that for 
        the categorical data encoding, 'sklearn.preprocessing.OneHotEncoder' 
        is implemented  under the hood instead. 
    missing_values : int, float, str, np.nan, None or pandas.NA, default=np.nan
        The placeholder for the missing values. All occurrences of
        `missing_values` will be imputed. For pandas' dataframes with
        nullable integer dtypes with missing values, `missing_values`
        can be set to either `np.nan` or `pd.NA`.
    
    impute_strategy : str, default='mean'
        The imputation strategy.
    
        - If "mean", then replace missing values using the mean along
          each column. Can only be used with numeric data.
        - If "median", then replace missing values using the median along
          each column. Can only be used with numeric data.
        - If "most_frequent", then replace missing using the most frequent
          value along each column. Can be used with strings or numeric data.
          If there is more than one such value, only the smallest is returned.
        - If "constant", then replace missing values with fill_value. Can be
          used with strings or numeric data.
    
           strategy="constant" for fixed value imputation.
           
    sparse_output : bool, default=False
        Is used when label `y` is given. Binarize labels in a one-vs-all 
        fashion. If ``True``, returns array from transform is desired to 
        be in sparse CSR format.
        
    for_pca:bool, default=False, 
        Transform data for principal component ( PCA) analysis. If set to 
        ``True``, :class:`sklearn.preprocessing.OrdinalEncoder`` is used insted 
        of :class:sklearn.preprocessing.OneHotEncoder``. 
        
    transform: bool, default=False, 
        Tranform data inplace rather than returning the naive pipeline. 
        
    Returns
    ---------
    full_pipeline: :class:`gofast.exlib.sklearn.FeatureUnion`
        - Full pipeline composed of numerical and categorical pipes 
    (X_transformed &| y_transformed):  {array-like, sparse matrix} of \
        shape (n_samples, n_features)
        - Transformed data. 
        
        
    Examples 
    ---------
    >>> from gofast.tools.mlutils import make_naive_pipe 
    >>> from gofast.datasets import load_hlogs 
    
    (1) Make a naive simple pipeline  with RobustScaler, StandardScaler 
    >>> from gofast.exlib.sklearn import RobustScaler 
    >>> X_, y_ = load_hlogs (as_frame=True )# get all the data  
    >>> pipe = make_naive_pipe(X_, scaler =RobustScaler ) 
    
    (2) Transform X in place with numerical and categorical features with 
    StandardScaler (default). Returned CSR matrix 
    
    >>> make_naive_pipe(X_, transform =True )
    ... <181x40 sparse matrix of type '<class 'numpy.float64'>'
    	with 2172 stored elements in Compressed Sparse Row format>

    """
    
    from ..transformers import DataFrameSelector
    
    sc= {"StandardScaler": StandardScaler ,"MinMaxScaler": MinMaxScaler , 
         "Normalizer":Normalizer , "RobustScaler":RobustScaler}

    if not hasattr (X, '__array__'):
        raise TypeError(f"'make_naive_pipe' not supported {type(X).__name__!r}."
                        " Expects X as 'pandas.core.frame.DataFrame' object.")
    X = check_array (
        X, 
        dtype=object, 
        force_all_finite="allow-nan", 
        to_frame=True, 
        input_name="Array for transforming X or making naive pipeline"
        )
    if not hasattr (X, "columns"):
        # create naive column for 
        # Dataframe selector 
        X = pd.DataFrame (
            X, columns = [f"naive_{i}" for i in range (X.shape[1])]
            )
    #-> Encode y if given
    if y is not None: 
        # if (label_encoding =='labelEncoder'  
        #     or get_estimator_name(label_encoding) =='LabelEncoder'
        #     ): 
        #     enc =LabelEncoder()
        if  ( label_encoding =='LabelBinarizer' 
                or get_estimator_name(label_encoding)=='LabelBinarizer'
               ): 
            enc =LabelBinarizer(sparse_output=sparse_output)
        else: 
            label_encoding =='labelEncoder'
            enc =LabelEncoder()
            
        y= enc.fit_transform(y)
    #set features
    if num_features is not None: 
        cat_features, num_features  = bi_selector(
            X, features= num_features 
            ) 
    elif cat_features is not None: 
        num_features, cat_features  = bi_selector(
            X, features= cat_features 
            )  
    if ( cat_features is None 
        and num_features is None 
        ): 
        num_features , cat_features = bi_selector(X ) 
    # assert scaler value 
    if get_estimator_name (scaler)  in sc.keys(): 
        scaler = sc.get (get_estimator_name(scaler )) 
    elif ( any ( [v.lower().find (str(scaler).lower()) >=0
                  for v in sc.keys()])
          ):  
        for k, v in sc.items () :
            if k.lower().find ( str(scaler).lower() ) >=0: 
                scaler = v ; break 
    else : 
        msg = ( f"Supports {smart_format( sc.keys(), 'or')} or "
                "other scikit-learn scaling objects, got {!r}" 
                )
        if hasattr (scaler, '__module__'): 
            name = getattr (scaler, '__module__')
            if getattr (scaler, '__module__') !='sklearn.preprocessing._data':
                raise ValueError (msg.format(name ))
        else: 
            name = scaler.__name__ if callable (scaler) else (
                scaler.__class__.__name__ ) 
            raise ValueError (msg.format(name ))
    # make pipe 
    npipe = [
            ('imputerObj',SimpleImputer(missing_values=missing_values , 
                                    strategy=impute_strategy)),                
            ('scalerObj', scaler() if callable (scaler) else scaler ), 
            ]
    
    if len(num_features)!=0 : 
       npipe.insert (
            0,  ('selectorObj', DataFrameSelector(columns= num_features))
            )

    num_pipe=Pipeline(npipe)
    
    if for_pca : 
        encoding=  ('OrdinalEncoder',OrdinalEncoder())
    else:  encoding =  (
        'OneHotEncoder', OneHotEncoder())
        
    cpipe = [
        encoding
        ]
    if len(cat_features)!=0: 
        cpipe.insert (
            0, ('selectorObj', DataFrameSelector(columns= cat_features))
            )

    cat_pipe = Pipeline(cpipe)
    # make transformer_list 
    transformer_list = [
        ('num_pipeline', num_pipe),
        ('cat_pipeline', cat_pipe), 
        ]

    #remove num of cat pipe if one of them is 
    # missing in the data 
    if len(cat_features)==0: 
        transformer_list.pop(1) 
    if len(num_features )==0: 
        transformer_list.pop(0)
        
    full_pipeline =FeatureUnion(transformer_list=transformer_list) 
    
    return  ( full_pipeline.fit_transform (X) if y is None else (
        full_pipeline.fit_transform (X), y ) 
             ) if transform else full_pipeline

@ensure_pkg (
    "imblearn", 
    partial_check=True, 
    condition="balance_classes", 
    extra= (
        "Synthetic Minority Over-sampling Technique (SMOTE) cannot be used."
        " Note,`imblearn` is actually a shorthand for ``imbalanced-learn``."
        ), 
   )
def build_data_preprocessor(
    X: Union [NDArray, DataFrame], 
    y: Optional[ArrayLike] = None, *,  
    num_features: Optional[List[str]] = None, 
    cat_features: Optional[List[str]] = None, 
    custom_transformers: Optional[List[Tuple[str, TransformerMixin]]] = None,
    label_encoding: Union[str, TransformerMixin] = 'LabelEncoder', 
    scaler: Union[str, TransformerMixin] = 'StandardScaler', 
    missing_values: Union[int, float, str, np.nan, None] = np.nan, 
    impute_strategy: str = 'median', 
    feature_interaction: bool = False,
    dimension_reduction: Optional[Union[str, TransformerMixin]] = None,
    feature_selection: Optional[Union[str, TransformerMixin]] = None,
    balance_classes: bool = False,
    advanced_imputation: Optional[TransformerMixin] = None,
    verbose: bool = False,
    output_format: str = 'array',
    transform: bool = False,
    **kwargs: Any
) -> Any:
    """
    Create a preprocessing pipeline for data transformation and feature engineering.

    This function constructs a pipeline to preprocess data for machine learning tasks, 
    accommodating a variety of transformations including scaling, encoding, 
    and dimensionality reduction. It supports both numerical and categorical data, 
    and can incorporate custom transformations.

    Parameters
    ----------
    X : np.ndarray or DataFrame
        Input features dataframe or arraylike. Must be two dimensional array.
    y : array-like, optional
        Target variable. Required for supervised learning tasks.
    num_features : list of str, optional
        List of numerical feature names. If None, determined automatically.
    cat_features : list of str, optional
        List of categorical feature names. If None, determined automatically.
    custom_transformers : list of tuples, optional
        Custom transformers to be included in the pipeline. Each tuple should 
        contain ('name', transformer_instance).
    label_encoding : str or transformer, default 'LabelEncoder'
        Encoder for the target variable. Accepts standard scikit-learn encoders 
        or custom encoder objects.
    scaler : str or transformer, default 'StandardScaler'
        Scaler for numerical features. Accepts standard scikit-learn scalers 
        or custom scaler objects.
    missing_values : int, float, str, np.nan, None, default np.nan
        Placeholder for missing values for imputation.
    impute_strategy : str, default 'median'
        Imputation strategy. Options: 'mean', 'median', 'most_frequent', 'constant'.
    feature_interaction : bool, default False
        If True, generate polynomial and interaction features.
    dimension_reduction : str or transformer, optional
        Dimensionality reduction technique. Accepts 'PCA', 't-SNE', or custom object.
    feature_selection : str or transformer, optional
        Feature selection method. Accepts 'SelectKBest', 'SelectFromModel', or custom object.
    balance_classes : bool, default False
        If True, balance classes in classification tasks.
    advanced_imputation : transformer, optional
        Advanced imputation technique like KNNImputer or IterativeImputer.
    verbose : bool, default False
        Enable verbose output.
    output_format : str, default 'array'
        Desired output format: 'array' or 'dataframe'.
    transform : bool, default False
        If True, apply the pipeline to the data immediately and return transformed data.

    Returns
    -------
    full_pipeline : Pipeline or (X_transformed, y_transformed)
        The constructed preprocessing pipeline, or transformed data if `transform` is True.

    Examples
    --------
    >>> from gofast.tools.mlutils import build_data_preprocessor
    >>> from gofast.datasets import load_hlogs
    >>> X, y = load_hlogs(as_frame=True, return_X_y=True)
    >>> pipeline = build_data_preprocessor(X, y, scaler='RobustScaler')
    >>> X_transformed = pipeline.fit_transform(X)
    
    """
    sc= {"StandardScaler": StandardScaler ,"MinMaxScaler": MinMaxScaler , 
         "Normalizer":Normalizer , "RobustScaler":RobustScaler}

    if not isinstance (X, pd.DataFrame): 
        # create fake dataframe for handling columns features 
        X= pd.DataFrame(X)
    # assert scaler value 
    if get_estimator_name (scaler) in sc.keys(): 
        scaler = sc.get (get_estimator_name(scaler ))() 
        
    # Define numerical and categorical pipelines
    numerical_pipeline = Pipeline([
        ('imputer', SimpleImputer(strategy=impute_strategy, missing_values=missing_values)),
        ('scaler', StandardScaler() if scaler == 'StandardScaler' else scaler)
    ])

    categorical_pipeline = Pipeline([
        ('imputer', SimpleImputer(strategy='most_frequent', missing_values=missing_values)),
        ('encoder', OneHotEncoder() if label_encoding == 'LabelEncoder' else label_encoding)
    ])

    # Determine automatic feature selection if not provided
    if num_features is None and cat_features is None:
        num_features = make_column_selector(dtype_include=['int', 'float'])(X)
        cat_features = make_column_selector(dtype_include='object')(X)

    # Feature Union for numerical and categorical features
    preprocessor = ColumnTransformer(
        transformers=[
            ('num', numerical_pipeline, num_features),
            ('cat', categorical_pipeline, cat_features)
        ])

    # Add custom transformers if any
    if custom_transformers:
        for name, transformer in custom_transformers:
            preprocessor.named_transformers_[name] = transformer

    # Feature interaction, selection, and dimension reduction
    steps = [('preprocessor', preprocessor)]
    
    if feature_interaction:
        steps.append(('interaction', PolynomialFeatures()))
    if feature_selection:
        steps.append(('feature_selection', SelectKBest() 
                      if feature_selection == 'SelectKBest' else feature_selection))
    if dimension_reduction:
        steps.append(('dim_reduction', PCA() if dimension_reduction == 'PCA' 
                      else dimension_reduction))

    # Final pipeline
    pipeline = Pipeline(steps)

   # Advanced imputation logic if required
    if advanced_imputation:
        from sklearn.experimental import enable_iterative_imputer # noqa
        from sklearn.impute import IterativeImputer
        if advanced_imputation == 'IterativeImputer':
            steps.insert(0, ('advanced_imputer', IterativeImputer(
                estimator=RandomForestClassifier(), random_state=42)))
        else:
            steps.insert(0, ('advanced_imputer', advanced_imputation))

    # Final pipeline before class balancing
    pipeline = Pipeline(steps)

    # Class balancing logic if required
    if balance_classes and y is not None:
        if str(balance_classes).upper() == 'SMOTE':
            from imblearn.over_sampling import SMOTE
            # Note: SMOTE works on numerical data, so it's applied after initial pipeline
            pipeline = Pipeline([('preprocessing', pipeline), (
                'smote', SMOTE(random_state=42))])

    # Transform data if transform flag is set
    # if transform:
    output_format = output_format or 'array' # force none to hold array
    if str(output_format) not in ('array', 'dataframe'): 
        raise ValueError(f"Invalid '{output_format}', expect 'array' or 'dataframe'.")
        
    return _execute_transformation(
        pipeline, X, y, transform, output_format, label_encoding)

def _execute_transformation(
        pipeline, X, y, transform, output_format, label_encoding):
    """ # Transform data if transform flag is set or return pipeline"""
    if transform:
        X_transformed = pipeline.fit_transform(X)
        if y is not None:
            y_transformed = _transform_target(y, label_encoding) if label_encoding else y
            return (X_transformed, y_transformed) if output_format == 'array' else (
                pd.DataFrame(X_transformed), pd.Series(y_transformed))
        
        return X_transformed if output_format == 'array' else pd.DataFrame(X_transformed)
    
    return pipeline

def _transform_target(y, label_encoding:BaseEstimator|TransformerMixin ):
    if label_encoding == 'LabelEncoder':
        encoder = LabelEncoder()
        return encoder.fit_transform(y)
    elif isinstance(label_encoding, (BaseEstimator, TransformerMixin)):
        return label_encoding.fit_transform(y)
    else:
        raise ValueError("Unsupported label_encoding value: {}".format(label_encoding)) 
         
def select_feature_importances(
        clf, X, y=None, *, threshold=0.1, prefit=True, 
        verbose=0, return_selector=False, **kwargs
        ):
    """
    Select features based on importance thresholds after model fitting.
    
    Parameters
    ----------
    clf : estimator object
        The estimator from which the feature importances are derived. Must have
        either `feature_importances_` or `coef_` attributes after fitting, unless
        `importance_getter` is specified in `kwargs`.
        
    X : {array-like, sparse matrix} of shape (n_samples, n_features)
        The training input samples.
        
    y : array-like of shape (n_samples,), default=None
        The target values (class labels) as integers or strings.
        
    threshold : float, default=0.1
        The threshold value to use for feature selection. Features with importance
        greater than or equal to this value are retained.
        
    prefit : bool, default=True
        Whether the estimator is expected to be prefit. If `True`, `clf` should
        already be fitted; otherwise, it will be fitted on `X` and `y`.
        
    verbose : int, default=0
        Controls the verbosity: the higher, the more messages.
        
    return_selector : bool, default=False
        Whether to return the selector object instead of the transformed data.
        
    **kwargs : additional keyword arguments
        Additional arguments passed to `SelectFromModel`.
    
    Returns
    -------
    X_selected or selector : array or SelectFromModel object
        The selected features in `X` if `return_selector` is False, or the
        selector object itself if `return_selector` is True.
        
    Examples
    --------
    >>> from sklearn.datasets import make_classification
    >>> from sklearn.ensemble import RandomForestClassifier
    >>> from gofast.tools.mlutils import select_feature_importances
    >>> X, y = make_classification(n_samples=1000, n_features=10, n_informative=3)
    >>> clf = RandomForestClassifier()
    >>> X_selected = select_feature_importances(clf, X, y, threshold="mean", prefit=False)
    >>> X_selected.shape
    (1000, n_selected_features)
    
    Using `return_selector=True` to get the selector object:
    
    >>> selector = select_feature_importances(
        clf, X, y, threshold="mean", prefit=False, return_selector=True)
    >>> selector.get_support()
    array([True, False, ..., True])
    """
    # Check if the classifier is fitted based on the presence of attributes
    if not prefit and (hasattr(clf, 'feature_importances_') or hasattr(clf, 'coef_')):
        warnings.warn(f"The estimator {clf.__class__.__name__} appears to be fitted. "
                      "Consider setting `prefit=True` or refit the estimator.",UserWarning)
    try:threshold = float(threshold ) 
    except: pass 

    selector = SelectFromModel(clf, threshold=threshold, prefit=prefit, **kwargs)
    
    if not prefit:
        selector.fit(X, y)
    
    if verbose:
        n_features = selector.transform(X).shape[1]
        print(f"Number of features meeting the threshold={threshold}: {n_features}")
    
    return selector if return_selector else selector.transform(X)

def soft_imputer(
    X, 
    strategy='mean', 
    missing_values=np.nan, 
    fill_value=None, 
    drop_features=False, 
    mode=None, 
    copy=True, 
    verbose=0, 
    add_indicator=False,
    keep_empty_features=False, 
    **kwargs
    ):
    """
    Impute missing values in a dataset, optionally dropping features and handling 
    both numerical and categorical data.

    This function extends the functionality of scikit-learn's SimpleImputer to 
    support dropping specified features and a ``bi-impute`` mode for handling 
    both numerical and categorical data. It ensures API consistency with 
    scikit-learn's transformers and allows for flexible imputation strategies.

    Parameters
    ----------
    X : array-like or sparse matrix of shape (n_samples, n_features)
        The input data to impute.
        
    strategy : str, default='mean'
        The imputation strategy:
        - 'mean': Impute using the mean of each column. Only for numeric data.
        - 'median': Impute using the median of each column. Only for numeric data.
        - 'most_frequent': Impute using the most frequent value of each column. 
          For numeric and categorical data.
        - 'constant': Impute using the specified `fill_value`.
        
    missing_values : int, float, str, np.nan, None, or pd.NA, default=np.nan
        The placeholder for the missing values. All occurrences of
        `missing_values` will be imputed.
        
    fill_value : str or numerical value, default=None
        When `strategy` == 'constant', `fill_value` is used to replace all
        occurrences of `missing_values`. If left to the default, `fill_value` 
        will be 0 when imputing numerical data and 'missing_value' for strings 
        or object data types.
        For 'constant' strategy, specifies the value used for replacement.
        In 'bi-impute' mode, allows specifying separate fill values for
        numerical and categorical data using a delimiter from the set
        {"__", "--", "&", "@", "!"}. For example, "0.5__missing" indicates
        0.5 as fill value for numerical data and "missing" for categorical.
        
    drop_features : bool or list, default=False
        If True, drops all categorical features before imputation. If a list, 
        drops specified features.
    mode : str, optional
        If set to 'bi-impute', imputes both numerical and categorical features 
        and returns a single imputed dataframe. Only 'bi-impute' is supported.
    copy : bool, default=True
        If True, a copy of X will be created. If False, imputation will
        be done in-place whenever possible.
    verbose : int, default=0
        Controls the verbosity of the imputer.
    add_indicator : bool, default=False
        If True, a `MissingIndicator` transform will be added to the output 
        of the imputer's transform.
    keep_empty_features : bool, default=False
        If True, features that are all missing when `fit` is called are 
        included in the transform output.
    **kwargs : dict
        Additional fitting parameters.

    Returns
    -------
    Xi : array-like or sparse matrix of shape (n_samples, n_features)
        The imputed dataset.

    Examples
    --------
    >>> X = np.array([[1, np.nan, 3], [4, 5, np.nan], [np.nan, np.nan, 9]])
    >>> soft_imputer(X, strategy='mean')
    array([[ 1. ,  5. ,  3. ],
           [ 4. ,  5. ,  6. ],
           [ 2.5,  5. ,  9. ]])
    
    >>> df = pd.DataFrame({'A': [1, 2, np.nan], 'B': ['a', np.nan, 'b']})
    >>> soft_imputer(df, strategy='most_frequent', mode='bi-impute')
               A  B
        0    1.0  a
        1    2.0  a
        2    1.5  b

    Notes
    -----
    The 'bi-impute' mode requires categorical features to be explicitly indicated
    as such by using pandas Categorical dtype or by specifying features to drop.
    """
    X, is_frame  = _convert_to_dataframe(X)
    X = _drop_features(X, drop_features)
    
    if mode == 'bi-impute':
        fill_values, strategies = _enabled_bi_impute_mode (strategy, fill_value)
        try: 
            num_imputer = SimpleImputer(
                strategy=strategies[0], missing_values=missing_values,
                fill_value=fill_values[0])
        except ValueError as e: 
            msg= (" Consider using the {'__', '--', '&', '@', '!'} delimiter"
                  " for mixed numeric and categorical fill values.")
            # Improve the error message 
            raise ValueError(
                f"Imputation failed due to: {e}." +
                msg if check_mixed_data_types(X) else ''
                )
        cat_imputer = SimpleImputer(strategy= strategies[1], 
                                    missing_values=missing_values,
                                    fill_value = fill_values [1]
                                    )
        num_imputed, cat_imputed, num_columns, cat_columns = _separate_and_impute(
            X, num_imputer, cat_imputer)
        Xi = np.hstack((num_imputed, cat_imputed))
        new_columns = num_columns + cat_columns
        Xi = pd.DataFrame(Xi, index=X.index, columns=new_columns)
    else:
        try:
            Xi, imp = _impute_data(
                X, strategy, missing_values, fill_value, add_indicator, copy)
        except Exception as e : 
            raise ValueError( f"Imputation failed due to: {e}. Consider using"
                             " the 'bi-impute' mode for mixed data types.")
        if isinstance(X, pd.DataFrame):
            Xi = pd.DataFrame(Xi, index=X.index, columns=imp.feature_names_in_)
            
    if not is_frame: # revert back to array
        Xi = np.array ( Xi )
    return Xi

def _convert_to_dataframe(X):
    """Ensure input is a pandas DataFrame."""
    is_frame=True 
    if not isinstance(X, pd.DataFrame):
        X = pd.DataFrame(check_array(X, dtype=None, force_all_finite='allow-nan'), 
                         columns=[f'feature_{i}' for i in range(X.shape[1])])
        is_frame=False 
    return X, is_frame 

def _drop_features(X, drop_features):
    """Drop specified features from the DataFrame."""
    if isinstance(drop_features, bool) and drop_features:
        X = X.select_dtypes(exclude=['object', 'category'])
    elif isinstance(drop_features, list):
        X = X.drop(columns=drop_features, errors='ignore')
    return X

def _impute_data(X, strategy, missing_values, fill_value, add_indicator, copy):
    """Impute the dataset using SimpleImputer."""
    imp = SimpleImputer(strategy=strategy, missing_values=missing_values, 
                        fill_value=fill_value, add_indicator=add_indicator, 
                        copy=copy)
    Xi = imp.fit_transform(X)
    return Xi, imp

def _separate_and_impute(X, num_imputer, cat_imputer):
    """Separate and impute numerical and categorical features."""
    X, num_columns, cat_columns= to_numeric_dtypes(X, return_feature_types=True )

    if len(num_columns) > 0:
        num_imputed = num_imputer.fit_transform(X[num_columns])
    else:
        num_imputed = np.array([]).reshape(X.shape[0], 0)
    
    if len(cat_columns) > 0:
        cat_imputed = cat_imputer.fit_transform(X[cat_columns])
    else:
        cat_imputed = np.array([]).reshape(X.shape[0], 0)
    return num_imputed, cat_imputed, num_columns, cat_columns


def _enabled_bi_impute_mode(
    strategy: str, fill_value: Union[str, float, None]
     ) -> Tuple[List[Union[None, float, str]], List[str]]:
    """
    Determines strategies and fill values for numerical and categorical data
    in bi-impute mode based on the provided strategy and fill value.

    Parameters
    ----------
    strategy : str
        The imputation strategy to use.
    fill_value : Union[str, float, None]
        The fill value to use for imputation, which can be a float, string, 
        or None. When a string containing delimiters is provided, it indicates
        separate fill values for numerical and categorical data.

    Returns
    -------
    Tuple[List[Union[None, float, str]], List[str]]
        A tuple containing two lists: the first with fill values for numerical
        and categorical data, and the second with strategies for numerical and
        categorical data.

    Examples
    --------
    >>> from gofast.tools.mlutils import enabled_bi_impute_mode
    >>> enabled_bi_impute_mode('mean', None)
    ([None, None], ['mean', 'most_frequent'])

    >>> enabled_bi_impute_mode('constant', '0__missing')
    ([0.0, 'missing'], ['constant', 'constant'])
    
    >>> enabled_bi_impute_mode (strategy='constant', fill_value="missing")
    ([0.0, 'missing'], ['constant', 'constant'])
    
    >>> enabled_bi_impute_mode('constant', 9.) 
    ([9.0, None], ['constant', 'most_frequent'])
    
    >>> enabled_bi_impute_mode(strategy='constant', fill_value="mean__missing",)
    ([None, 'missing'], ['mean', 'constant'])
    """
    num_strategy, cat_strategy = 'most_frequent', 'most_frequent'
    fill_values = [None, None]
    
    if fill_value is None or isinstance(fill_value, (float, int)):
        if strategy in ["mean", 'median', 'constant']:
            num_strategy = strategy
            fill_values[0] = ( 
                0.0 if strategy == 'constant' 
                and fill_value is None else fill_value
                )
        return fill_values, [num_strategy, cat_strategy]

    if contains_delimiter(fill_value,{"__", "--", "&", "@", "!"} ):
        fill_values, strategies = _manage_fill_value(fill_value, strategy)
    else:
        fill_value = (
            f"{strategy}__{fill_value}" if strategy in ['mean', 'median'] 
            else ( f"0__{fill_value}" if strategy =="constant" else fill_value )
        )
        fill_values, strategies = _manage_fill_value(fill_value, strategy)
    
    return fill_values, strategies

def _manage_fill_value(
    fill_value: str, strategy: str
    ) -> Tuple[List[Union[None, float, str]], List[str]]:
    """
    Parses and manages fill values for bi-impute mode, supporting mixed types.

    Parameters
    ----------
    fill_value : str
        The fill value string potentially containing mixed types for numerical
        and categorical data.
    strategy : str
        The imputation strategy to determine how to handle numerical fill values.

    Returns
    -------
    Tuple[List[Union[None, float, str]], List[str]]
        A tuple containing two elements: the first is a list with numerical and
        categorical fill values, and the second is a list of strategies for 
        numerical and categorical data.

    Raises
    ------
    ValueError
        If the fill value does not contain a proper separator or if the numerical
        fill value is incompatible with the specified strategy.

    Examples
    --------
    >>> from gofast.tools.mlutils import _manage_fill_value
    >>> _manage_fill_value("0__missing", "constant")
    ([0.0, 'missing'], ['constant', 'constant'])

    >>> _manage_fill_value("mean__missing", "mean")
    ([None, 'missing'], ['mean', 'constant'])
    """
    regex = re.compile(r'(__|--|&|@|!)')
    parts = regex.split(fill_value)
    if len(parts) < 3:
        raise ValueError("Fill value must contain a separator (__|--|&|@|!)"
                         " between numerical and categorical fill values.")

    num_fill, cat_fill = parts[0], parts[-1]
    num_fill_value = None if strategy in ['mean', 'median'] and num_fill.lower(
        ) in ['mean', 'median'] else num_fill

    try:
        num_fill_value = float(num_fill) if num_fill.replace('.', '', 1).isdigit() else num_fill
    except ValueError:
        raise ValueError(f"Numerical fill value '{num_fill}' must be a float"
                         f" for strategy '{strategy}'.")
    strategies =[ strategy if strategy in ['mean', 'median', 'constant']
                 else 'most_frequent', 'constant'] 
    if num_fill.lower() in ['mean', 'median'] and strategy=='constant': 
        # Permutate the strategy and fill value. 
        strategies [0]= num_fill.lower()
        num_fill_value =None ; 
    
    return [num_fill_value, cat_fill], strategies

def soft_scaler(
    X, *, 
    kind=StandardScaler, 
    copy=True, 
    with_mean=True, 
    with_std=True, 
    feature_range=(0, 1), 
    clip=False, 
    norm='l2',
    verbose=0, 
    **kwargs
    ):
    """
    Scale data using specified scaling strategy from scikit-learn. 
    
    Function excludes categorical features from scaling and provides 
    feedback via verbose parameter.

    Parameters
    ----------
    X : DataFrame or array-like of shape (n_samples, n_features)
        The data to scale, can contain both numerical and categorical features.
    kind : str, default='StandardScaler'
        The kind of scaling to apply to numerical features. One of 'StandardScaler', 
        'MinMaxScaler', 'Normalizer', or 'RobustScaler'.
    copy : bool, default=True
        If False, avoid a copy and perform inplace scaling instead.
    with_mean : bool, default=True
        If True, center the data before scaling. Only applicable when kind is
        'StandardScaler' or 'RobustScaler'.
    with_std : bool, default=True
        If True, scale the data to unit variance. Only applicable when kind is
        'StandardScaler' or 'RobustScaler'.
    feature_range : tuple (min, max), default=(0, 1)
        Desired range of transformed data. Only applicable when kind 
        is 'MinMaxScaler'.
    clip : bool, default=False
        Set to True to clip transformed values to the provided feature range.
        Only applicable when kind is 'MinMaxScaler'.
    norm : {'l1', 'l2', 'max'}, default='l2'
        The norm to use to normalize each non-zero sample or feature.
        Only applicable when kind is 'Normalizer'.
        
    verbose : int, default=0
        If > 0, print messages about the processing.
        
    **kwargs : additional keyword arguments
        Additional fitting parameters to pass to the scaler.
        
    Returns
    -------
    X_scaled : {ndarray, sparse matrix, dataframe} of shape (n_samples, n_features)
        The scaled data. The scaled data with numerical features scaled according
        to the specified kind, and categorical features returned unchanged. 
        The return type matches the input type.

    Examples
    --------
    >>> import numpy as np 
    >>> import pandas as pd 
    >>> from gofast.tools.mlutils import soft_scaler
    >>> X = np.array([[1, -1, 2], [2, 0, 0], [0, 1, -1]])
    >>> X_scaled = soft_scaler(X, kind='StandardScaler')
    >>> print(X_scaled)
    [[ 0.  -1.22474487  1.33630621]
     [ 1.22474487  0.  -0.26726124]
     [-1.22474487  1.22474487 -1.06904497]]

    >>> df = pd.DataFrame(X, columns=['a', 'b', 'c'])
    >>> df_scaled = soft_scaler(df, kind='RobustScaler', with_centering=True,
                                with_scaling=True)
    >>> print(df_scaled)
              a    b    c
        0 -0.5 -1.0  1.0
        1  0.5  0.0  0.0
        2 -0.5  1.0 -1.0
    """
    X= to_numeric_dtypes(X)
    input_is_dataframe = isinstance(X, pd.DataFrame)
    cat_features = X.select_dtypes(
        exclude=['number']).columns if input_is_dataframe else []

    if verbose > 0 and len(cat_features) > 0:
        print("Note: Categorical data detected and excluded from scaling.")

    kind= kind if isinstance(kind, str) else kind.__name__
    scaler = _determine_scaler(
        kind, copy=copy, with_mean=with_mean, with_std=with_std, norm=norm, 
        feature_range=feature_range, clip=clip, **kwargs)

    if input_is_dataframe:
        num_features = X.select_dtypes(include=['number']).columns
        X_scaled_numeric = _scale_numeric_features(X, scaler, num_features)
        X_scaled = _concat_scaled_numeric_with_categorical(
            X_scaled_numeric, X, cat_features)
    else:
        X_scaled = scaler.fit_transform(X)
    
    return X_scaled

def _determine_scaler(kind, **kwargs):
    """
    Determines the scaler based on the kind parameter.
    """
    scaler_classes = {
        'StandardScaler': StandardScaler,
        'MinMaxScaler': MinMaxScaler,
        'Normalizer': Normalizer,
        'RobustScaler': RobustScaler
    }
    scaler_class = scaler_classes.get(kind, None)
    if scaler_class is None:
        raise ValueError(f"Unsupported scaler kind: {kind}. Supported scalers"
                         f" are: {', '.join(scaler_classes.keys())}.")
    kwargs= get_valid_kwargs(scaler_class, **kwargs)
    return scaler_class(**kwargs)

def _scale_numeric_features(X, scaler, num_features):
    """
    Scales numerical features of the DataFrame X using the provided scaler.
    """
    return scaler.fit_transform(X[num_features])

def _concat_scaled_numeric_with_categorical(X_scaled_numeric, X, cat_features):
    """
    Concatenates scaled numerical features with original categorical features.
    """
    X_scaled = pd.concat([pd.DataFrame(X_scaled_numeric, index=X.index, 
                        columns=X.select_dtypes(include=['number']).columns),
                          X[cat_features]], axis=1)
    return X_scaled[X.columns]  # Maintain original column order


        
        
        
        
        
        
        
<|MERGE_RESOLUTION|>--- conflicted
+++ resolved
@@ -92,38 +92,6 @@
     ]
 
 
-<<<<<<< HEAD
-_scorers = { 
-    "classification_report":classification_report,
-    'precision_recall': precision_recall_curve,
-    "confusion_matrix":confusion_matrix,
-    'precision': precision_score,
-    "accuracy": accuracy_score,
-    "mse":mean_squared_error, 
-    "recall": recall_score, 
-    'auc': roc_auc_score, 
-    'roc': roc_curve, 
-    'f1':f1_score,
-    }
-
-_estimators ={
-        'dtc': ['DecisionTreeClassifier', 'dtc', 'dec', 'dt'],
-        'svc': ['SupportVectorClassifier', 'svc', 'sup', 'svm'],
-        'sdg': ['SGDClassifier','sdg', 'sd', 'sdg'],
-        'knn': ['KNeighborsClassifier','knn', 'kne', 'knr'],
-        'rdf': ['RandomForestClassifier', 'rdf', 'rf', 'rfc',],
-        'ada': ['AdaBoostClassifier','ada', 'adc', 'adboost'],
-        'vtc': ['VotingClassifier','vtc', 'vot', 'voting'],
-        'bag': ['BaggingClassifier', 'bag', 'bag', 'bagg'],
-        'stc': ['StackingClassifier','stc', 'sta', 'stack'],
-    'xgboost': ['ExtremeGradientBoosting', 'xgboost', 'gboost', 'gbdm', 'xgb'], 
-      'logit': ['LogisticRegression', 'logit', 'lr', 'logreg'], 
-     'extree': ['ExtraTreesClassifier', 'extree', 'xtree', 'xtr']
-        }  
-#------
-
-=======
->>>>>>> a5764055
 def codify_variables (
     data:DataFrame | ArrayLike, /, 
     columns: list =None, 
