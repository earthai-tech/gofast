# -*- coding: utf-8 -*-
#   License: BSD-3-Clause
#   Author: LKouadio <etanoyau@gmail.com>
"""
geospatial_utils - A collection of utilities for geospatial and positional 
data analysis, filtering, and transformations.
"""
from __future__ import print_function 
import os 
import re
import copy
import inspect
import warnings
import itertools
from numbers import Real

import scipy.stats as spstats
from scipy._lib._util import float_factorial
from scipy.linalg import lstsq
from scipy.ndimage import convolve1d
from scipy.optimize import curve_fit
from scipy.spatial import cKDTree

import numpy as np
import pandas as pd
import matplotlib.pyplot as plt
from matplotlib.patches import Patch, Circle
import seaborn as sns

from sklearn.cluster import KMeans, DBSCAN, AgglomerativeClustering
from sklearn.neighbors import NearestNeighbors
from sklearn.metrics import silhouette_score
from sklearn.preprocessing import StandardScaler
 
from ._arraytools import axis_slice
from ..api.box import KeyBox
from ..api.docstring import refglossary
from ..api.types import (
    ArrayLike, 
    DataFrame, 
    Optional,
    Series, 
    Tuple, 
    Union, 
    List,
    _F, 
    _SP, 
    _T,
)
from ..compat.sklearn import validate_params, StrOptions, Interval 
from ..core.array_manager import reshape, extract_array_from 
from ..core.checks import ( 
    _assert_all_types, 
    is_iterable,
    str2columns, 
    exist_features, 
    assert_ratio, 
    are_all_frames_valid, 
    check_spatial_columns
    )
from ..core.handlers import columns_manager, resolve_label  
from ..core.io import SaveFile, is_data_readable 
from ..core.utils import ellipsis2false, smart_format
from ..core.plot_manager import set_axis_grid  
from ..decorators import Deprecated, AppendDocReferences, isdf 
from .generic_utils import find_id_column 
from .validator import ( 
    _is_arraylike_1d, 
    assert_xy_in, check_y, 
    validate_positive_integer, 
    validate_length_range , 
    filter_valid_kwargs, 
    parameter_validator
    )

HAS_TQDM=True 
try: 
    from tqdm import tqdm 
except: 
    HAS_TQDM = False 
    
__all__ = [
     'adaptive_moving_average',
     'assert_doi',
     'convert_distance_to_m',
     'detect_station_position',
     'display_infos',
     'find_close_position',
     'fit_ll',
     'get_azimuth',
     'get_bearing',
     'get_distance',
     'get_profile_angle',
     'get_station_number',
     'make_ids',
     'moving_average',
     'numstr2dms',
     'dual_merge', 
     'quality_control2',
     'round_dipole_length',
     'savgol_coeffs',
     'savgol_filter',
     'scalePosition',
     'scale_positions',
     'show_stats',
     'station_id',
     'torres_verdin_filter', 
     'spatial_sampling', 
     'extract_coordinates', 
     'batch_spatial_sampling', 
     'make_mxs_labels',
     'extract_zones_from', 
     'filter_position', 
     'create_spatial_clusters', 
     'gen_negative_samples', 
     'gen_buffered_negative_samples', 
     'gen_negative_samples_plus', 
     
 ]

@SaveFile 
@isdf  
def gen_negative_samples_plus(
    df: pd.DataFrame,
    target_col: str,
    spatial_cols: Tuple[str, str] = (
        'longitude',
        'latitude'
    ),
    feature_cols: Optional[List[str]] = None,
    buffer_km: float = 10,
    neg_feature_range: Tuple[float, float] = (
        0, 5
    ),
    num_neg_per_pos: int = 1,
    strategy: str = 'landslide',  # or gauge,
                                 # random_global, etc.
    gauge_data: Optional[pd.DataFrame] = None,
    elevation_data: Optional[pd.DataFrame] = None,
    similarity_features: Optional[
        List[str]
    ] = None,
    time_col: Optional[str] = None,
    cluster_method: str = 'kmeans',  # or dbscan
    use_gpd: Union[bool, str] = 'auto',
    id_col='auto',
    view: bool = False,
    savefile: Optional[str] = None,
    verbose: int = 1,
    seed: Optional[int] = None
) -> pd.DataFrame:
    """
    Generates negative samples for modeling in spatial scenarios,
    offering multiple strategies. The function calls
    `gen_buffered_negative_samples` when the ``strategy`` argument
    is ``'landslide'``, ``'event'``, or ``'gauge'``. It also calls
    `generate_negative_samples` partially in the ``'hybrid'``
    strategy. Internally, each sample is augmented to produce
    negative instances according to a chosen method.
    
    .. math::
       \\text{buffer_deg} = \\frac{\\text{buffer_km}}{111.0}
    
    The above formula approximates degrees from kilometers near
    the equator. The output is a combined dataset containing
    original positives and generated negatives. The ratio of
    negatives per positive is controlled by
    ``num_neg_per_pos``.
    
    Parameters
    ----------
    df : pandas.DataFrame
        Input data containing spatial coordinates and features.
    target_col : str
        Name of the classification target column. Positive
        samples in `df` are labeled, negatives will be generated.
    spatial_cols : tuple of str, optional
        Columns representing longitude and latitude in `df`.
    feature_cols : list of str, optional
        Additional feature columns used to drive or constrain
        negative sampling processes.
    buffer_km : float, optional
        Radius in kilometers for local negative sampling. Used
        to compute buffer degrees.
    neg_feature_range : tuple of float, optional
        Lower and upper range for continuous features in random
        negative generation.
    num_neg_per_pos : int, optional
        Number of negatives to generate per positive instance.
    strategy : str, optional
        Defines the sampling approach. Options include
        ``'landslide'``, ``'gauge'``, ``'random_global'``,
        ``'temporal_shift'``, ``'clustered_negatives'``,
        ``'environmental_similarity'``, ``'elevation_based'``,
        and ``'hybrid'``.
    gauge_data : pandas.DataFrame, optional
        Reference data for gauge-based or hybrid strategies.
    elevation_data : pandas.DataFrame, optional
        Elevation records, used if ``strategy='elevation_based'``.
    similarity_features : list of str, optional
        Columns for nearest neighbor computation in
        ``'environmental_similarity'``.
    time_col : str, optional
        Name of the time column for ``'temporal_shift'``. Required
        if using that strategy.
    cluster_method : str, optional
        Clustering algorithm for ``'clustered_negatives'``. Default
        is ``'kmeans'``.
    use_gpd : bool or str, optional
        Indicator for whether geopandas is used in buffer-based
        processes.
    id_col : str, optional
        Column name used as an identifier. If `'auto'`, a default is
        used.
    view : bool, optional
        Flag for visualizing or previewing the results.
    savefile : str, optional
        Path to save the output dataset. If None, no file is saved.
    verbose : int, optional
        Verbosity level. Higher values yield more logs.
    seed : int, optional
        Random seed for reproducibility. If None, randomness is not
        fixed.
    
    Returns
    -------
    pandas.DataFrame
        A combined DataFrame containing the original positive samples
        labeled as 1 and newly generated negative samples labeled 0.
    
    Notes
    -----
    When ``strategy='hybrid'``, partial sets of negatives come from
    two distinct calls to `generate_negative_samples` for
    ``'landslide'`` and ``'gauge'`` sub-strategies, then merged.
    
    Examples
    --------
    >>> from gofast.utils.spatial_utils import gen_negative_samples_plus
    >>> import pandas as pd
    >>> df_example = pd.DataFrame({
    ...     "longitude": [10.1, 10.2, 10.3],
    ...     "latitude":  [45.1, 45.2, 45.3],
    ...     "feature":   [3.4, 2.1, 6.7],
    ...     "target":    [1, 1, 1]
    ... })
    >>> gauge_data = pd.DataFrame({
    ...     'gauge_id': ['G1', 'G2', 'G3'],
    ...     'latitude': np.random.uniform(24.0, 25.0, 3),
    ...     'longitude': np.random.uniform(113.0, 114.0, 3)
    ... })
    >>> # Generate random global negatives
    >>> result = gen_negative_samples_plus(
    ...     df_example,
    ...     target_col="target",
    ...     strategy="random_global"
    ... )
    >>> print(result.head())
    
    See Also
    --------
    gen_buffered_negative_samples : Generates negative samples
        within a buffer region around reference events or gauges.
    generate_negative_samples : A simpler negative sampling
        utility for certain strategies.
    
    References
    ----------
    .. [1] P. Goovaerts, "Geostatistics for Natural Resources
       Evaluation," Oxford University Press, 1997.
    """

    # If the strategy is one of the recognized
    # types (landslide, event, gauge), we
    # directly call gen_buffered_negative_samples.
    if str(strategy).lower() in (
        'landslide',
        'event',
        'gauge'
    ):
        return gen_buffered_negative_samples(
            df=df,
            target_col=target_col,
            spatial_cols=spatial_cols,
            feature_cols=feature_cols,
            buffer_km=buffer_km,
            neg_feature_range=neg_feature_range,
            num_neg_per_pos=num_neg_per_pos,
            strategy=strategy,
            gauge_data=gauge_data,
            use_gpd=use_gpd,
            view=view,
            id_col=id_col,
            savefile=savefile,
            seed=seed, 
            verbose=verbose
        )

    # If not in the above categories, we proceed
    # with advanced strategies.
    np.random.seed(seed)

    # Validate columns and parameters via the
    # _validate_negative_sampling utility.
    checked_values = _validate_negative_sampling(
        df=df,
        target_col=target_col,
        spatial_cols=spatial_cols,
        feature_cols=feature_cols,
        neg_feature_range=neg_feature_range,
        num_neg_per_pos=num_neg_per_pos,
        verbose=verbose,
        id_col=id_col
    )
    (
        spatial_cols,
        feature_cols,
        neg_feature_range,
        num_neg_per_pos
    ) = checked_values

    # Extract column names for lon/lat.
    lon_col, lat_col = spatial_cols

    # Convert buffer kilometers to degrees,
    # approximating 1 deg ~ 111 km.
    buffer_deg = buffer_km / 111.0

    # Additional advanced strategy options.
    add_strategies = [
        'random_global',
        'temporal_shift',
        'clustered_negatives',
        'environmental_similarity',
        'elevation_based',
        'hybrid'
    ]

    # Validate the selected strategy from
    # the advanced list.
    strategy = parameter_validator(
        'strategy',
        target_strs=add_strategies,
        deep=True
    )(strategy)

    # Collect negative samples in a list.
    negatives = []

    # -----------------------
    # RANDOM_GLOBAL strategy:
    # Generate uniform random coordinates
    # across the bounding box of df.
    # -----------------------
    if strategy == 'random_global':
        lon_min, lon_max = (
            df[lon_col].min(),
            df[lon_col].max()
        )
        lat_min, lat_max = (
            df[lat_col].min(),
            df[lat_col].max()
        )
        for _ in range(len(df) * num_neg_per_pos):
            sample = {
                lon_col: np.random.uniform(
                    lon_min,
                    lon_max
                ),
                lat_col: np.random.uniform(
                    lat_min,
                    lat_max
                ),
                target_col: 0
            }
            for col in feature_cols:
                sample[col] = np.random.uniform(
                    *neg_feature_range
                )
            negatives.append(sample)

    # -----------------------
    # TEMPORAL_SHIFT strategy:
    # Shift time backward (e.g. 30 days)
    # and mark as negative samples.
    # -----------------------
    elif strategy == 'temporal_shift':
        if time_col is None:
            raise ValueError(
                "Time column must be provided "
                "for 'temporal_shift'."
            )
        df_shifted = df.copy()
        df_shifted[time_col] = pd.to_datetime(
            df_shifted[time_col]
        ) - pd.Timedelta(days=30)
        for _, row in df_shifted.iterrows():
            sample = row.to_dict()
            sample[target_col] = 0
            negatives.append(sample)

    # -----------------------
    # CLUSTERED_NEGATIVES:
    # Apply KMeans to cluster data,
    # then generate negative samples
    # around cluster centers.
    # -----------------------
    elif strategy == 'clustered_negatives':
        coords = df[
            [lon_col, lat_col]
        ].values
        kmeans = KMeans(
            n_clusters=max(
                2,
                len(df) // 10
            ),
            random_state=seed
        ).fit(coords)
        centers = kmeans.cluster_centers_
        for center in centers:
            for _ in range(num_neg_per_pos):
                lat_offset = np.random.uniform(
                    -buffer_deg,
                    buffer_deg
                )
                lon_offset = np.random.uniform(
                    -buffer_deg,
                    buffer_deg
                )
                sample = {
                    lat_col: center[1] + lat_offset,
                    lon_col: center[0] + lon_offset,
                    target_col: 0
                }
                for col in feature_cols:
                    sample[col] = np.random.uniform(
                        *neg_feature_range
                    )
                negatives.append(sample)

    # -----------------------
    # ENVIRONMENTAL_SIMILARITY:
    # Nearest neighbor approach on
    # specific feature vectors.
    # -----------------------
    elif strategy == 'environmental_similarity':
        if similarity_features is None:
            raise ValueError(
                "Specify similarity_features for "
                "'environmental_similarity'."
            )
        nn = NearestNeighbors(n_neighbors=1)
        nn.fit(df[similarity_features])
        for _ in range(len(df) * num_neg_per_pos):
            random_vector = np.random.uniform(
                0, 1,
                size=len(similarity_features)
            )
            dist, idx = nn.kneighbors([
                random_vector
            ])
            ref = df.iloc[idx[0][0]]
            sample = ref.copy()
            sample[target_col] = 0
            sample[lon_col] += np.random.uniform(
                -buffer_deg,
                buffer_deg
            )
            sample[lat_col] += np.random.uniform(
                -buffer_deg,
                buffer_deg
            )
            negatives.append(
                sample.to_dict()
            )

    # -----------------------
    # ELEVATION_BASED:
    # Pick negative samples from
    # low slope areas, etc.
    # -----------------------
    elif strategy == 'elevation_based':
        if elevation_data is None:
            raise ValueError(
                "Provide elevation data for "
                "'elevation_based' strategy."
            )
        low_slope_areas = elevation_data[
            elevation_data['slope'] < buffer_km
        ]
        sample_count = min(
            len(df) * num_neg_per_pos,
            len(low_slope_areas)
        )
        for _, row in low_slope_areas.sample(
            n=sample_count
        ).iterrows():
            sample = row.to_dict()
            sample[target_col] = 0
            negatives.append(sample)

    # -----------------------
    # HYBRID:
    # Combine partial sets of
    # negative samples from
    # different strategies.
    # -----------------------
    elif strategy == 'hybrid':
        part1 = gen_buffered_negative_samples(
            df,
            target_col,
            spatial_cols,
            feature_cols,
            buffer_km,
            neg_feature_range,
            num_neg_per_pos // 2,
            strategy='landslide',
            gauge_data=None,
            seed=seed,
            verbose=0
        )
        part2 = gen_buffered_negative_samples(
            df,
            target_col,
            spatial_cols,
            feature_cols,
            buffer_km,
            neg_feature_range,
            num_neg_per_pos // 2,
            strategy='gauge',
            gauge_data=gauge_data,
            seed=seed,
            verbose=0
        )
        combined = pd.concat([part1, part2], ignore_index=True)

        # Deduplicate based on spatial + feature + target columns
        dedup_cols = spatial_cols + (feature_cols or []) + [target_col]
        combined = combined.drop_duplicates(subset=dedup_cols)
    
        if verbose >= 1:
            print(
                "[INFO] Final dataset after deduplication:"
                f" {len(combined)} samples"
            )
            
        if view:
            _visualize_negative_sampling(
                df_combined=combined,
                base_points= df if strategy == 'landslide' else gauge_data,
                strategy=strategy,
                spatial_cols=spatial_cols,
                target_col=target_col,
                buffer_km=buffer_km, 
                title="Sample Generation via Hybrid Strategy",
            )
        return combined

    # Create DataFrame of negative samples.
    df_neg = pd.DataFrame(negatives)

    # Copy df for positive samples.
    df_pos = df.copy()
    df_pos[target_col] = 1

    # Combine positives and negatives.
    combined = pd.concat(
        [df_pos, df_neg],
        ignore_index=True
    )
    
    if view:
        _visualize_negative_sampling(
            df_combined=combined,
            base_points= df,
            strategy=strategy,
            spatial_cols=spatial_cols,
            target_col=target_col,
            buffer_km=buffer_km, 
        )
        
    # Optionally print info about the results.
    if verbose >= 1:
        print(
            f"[INFO] Generated {len(df_neg)} negative "
            f"samples using strategy '{strategy}'"
        )
        print(
            f"[INFO] Total dataset: {len(combined)} "
            "samples"
        )

    return combined

@SaveFile 
@isdf          
def gen_buffered_negative_samples(
    df: pd.DataFrame,
    target_col: str,
    spatial_cols: Tuple[str, str] = ('longitude', 'latitude'),
    feature_cols: Optional[List[str]] = None,
    buffer_km: float = 10,
    neg_feature_range: Tuple[float, float] = (0, 5),
    num_neg_per_pos: int = 1,
    strategy: str = 'landslide',  
    gauge_data: Optional[pd.DataFrame] = None,
    use_gpd: Union[bool, str] = 'auto',
    id_col='auto', 
    view: bool = False,
    savefile: Optional[str] = None,
    seed: Optional[int] = None, 
    verbose: int = 1,
) -> pd.DataFrame:
    
    """
    Generate buffer-based negative samples around existing
    points or gauge stations.
    
    This function creates additional negative samples
    for binary spatial events. It either takes an existing
    landslide dataset (when `strategy` is `'landslide'`)
    or a separate gauge dataset (if `strategy` is
    `'gauge'`) to serve as the base points for generating
    negatives within a circular buffer. The function
    validates input columns and parameters via
    `_validate_negatives_sampling` before constructing
    synthetic samples [1]_.
    
    Parameters
    ----------
    df : pandas.DataFrame
        The DataFrame containing positive event samples
        (e.g., landslides). Must include `<target_col>`
        and `<spatial_cols>`.
    target_col : str
        Name of the binary target column (1 for event,
        0 for no event).
    spatial_cols : tuple of str, default ('longitude', 'latitude')
        Indicates which columns hold `<longitude>` and
        `latitude` in `df`.
    feature_cols : list of str, optional
        Additional feature columns to simulate or copy
        for negatives. If ``None``, all columns except
        `<spatial_cols>` and `target_col` are used.
    buffer_km : float, default 10
        The radial distance in kilometers for sampling
        negative points around each base point.
    neg_feature_range : tuple of float, default (0, 5)
        A numeric range from which feature values are
        drawn for negative samples if the column
        is numeric.
    num_neg_per_pos : int, default 1
        Number of negatives to generate per positive
        (landslide) or gauge point.
    strategy : str, default 'landslide'
        Defines the base from which negative samples
        are generated:
          - `'landslide'` or ``'event'``: Use rows from `df`
            as base. 
          - `'gauge'`: Use rows from `<gauge_data>` as base.
    gauge_data : pandas.DataFrame, optional
        Required if `<strategy>` is `'gauge'`. Must
        contain `<spatial_cols>`.
    use_gpd : bool or 'auto', default 'auto'
        If `'auto'`, attempts to use GeoPandas for
        visualization if installed. Otherwise,
        falls back to Matplotlib. This parameter
        is forwarded to the underlying visualization
        function.
    id_col : str or list of str, default 'auto'
        Column(s) representing IDs in `<df>`. If
        `'auto'`, the function tries to detect
        possible ID columns. Used by
        `_validate_negatives_sampling`.
    view : bool, default False
        Whether to visualize the sampled negatives
        around the base points.
    savefile : str, optional
        If provided, saves the final combined dataset
        (positives and negatives) to a CSV file at the
        specified path.
    seed : int, optional
        Seed for NumPy's random generator, ensuring
        reproducible offsets in negative sampling.
    verbose : int, default 1
        Controls console messages: `1` for minimal,
        `2` for more detailed logs.

    Returns
    -------
    pandas.DataFrame
        The combined dataset containing both the original
        (positive) rows, labeled with `target_col`=1,
        and the newly generated negative rows, labeled
        `target_col`=0.
    
    Methods
    -------
    `_validate_negatives_sampling`
        Validates required columns and parameters,
        including `<num_neg_per_pos>` and
        `<neg_feature_range>`.
    `visualize_negative_sampling`
        Generates a plot showing the negative samples
        around the base points if `<view>` is True.
    
    Notes
    -----
    - If `strategy` is `'gauge'`, `gauge_data` must
      be provided and contain columns `longitude` and
      `latitude`.
    - When `<view>` is True, circles are drawn to
      illustrate the buffer radius.
    - The ratio of 1° ~ 111 km is approximate and can
      vary slightly by latitude [1]_.
      
    Formally, a buffer in degrees
    :math:`\\Delta` is computed by:
    
    .. math::
       \\Delta = \\frac{\\text{buffer\\_km}}{111},
    
    where :math:`111` is an approximate km-per-degree
    conversion factor. Each base point
    :math:`(lat, lon)` spawns :math:`n` negatives, each
    offset by :math:`\\delta_{lat}`, :math:`\\delta_{lon}`
    drawn from :math:`U(-\\Delta, \\Delta)`.
    
    
    Examples
    --------
    Below is an illustration of how to generate negative samples
    around both existing event locations (strategy=`landslide`)
    and separate gauge stations (strategy=`gauge`) using
    ``gen_buffered_negative_samples``.
    
    First, we simulate a small DataFrame of positive
    landslide samples with rainfall attributes, as well
    as a separate DataFrame for gauge stations:
    
    >>> import numpy as np
    >>> import pandas as pd
    >>> np.random.seed(42)
    
    >>> positive_samples = pd.DataFrame({
    ...     'id': [1, 2, 3, 4, 5],
    ...     'latitude': np.random.uniform(24.0, 25.0, 5),
    ...     'longitude': np.random.uniform(113.0, 114.0, 5),
    ...     'rainfall_day_1': np.random.randint(10, 30, 5),
    ...     'rainfall_day_2': np.random.randint(10, 30, 5),
    ...     'rainfall_day_3': np.random.randint(10, 30, 5),
    ...     'rainfall_day_4': np.random.randint(10, 30, 5),
    ...     'rainfall_day_5': np.random.randint(10, 30, 5),
    ...     'landslide': [1]*5
    ... })
    
    >>> gauge_data = pd.DataFrame({
    ...     'gauge_id': ['G1', 'G2', 'G3'],
    ...     'latitude': np.random.uniform(24.0, 25.0, 3),
    ...     'longitude': np.random.uniform(113.0, 114.0, 3)
    ... })
    
    We then call ``gen_buffered_negative_samples`` to
    produce negatives around these data using two
    different strategies:
    
    >>> from gofast.utils.spatial_utils import gen_buffered_negative_samples
    
    >>> # Generate negatives around landslide points
    >>> results_landslide = generate_negative_samples_with(
    ...     df=positive_samples,
    ...     target_col='landslide',
    ...     spatial_cols=('longitude', 'latitude'),
    ...     feature_cols=[f'rainfall_day_{i+1}' for i in range(5)],
    ...     buffer_km=10,
    ...     num_neg_per_pos=1,
    ...     strategy='landslide',
    ...     verbose=1
    ... )
    
    >>> # Generate negatives around the gauge stations
    >>> results_gauge = gen_buffered_negative_samples(
    ...     df=positive_samples,
    ...     target_col='landslide',
    ...     spatial_cols=('longitude', 'latitude'),
    ...     feature_cols=[f'rainfall_day_{i+1}' for i in range(5)],
    ...     buffer_km=10,
    ...     num_neg_per_pos=1,
    ...     strategy='gauge',
    ...     gauge_data=gauge_data,
    ...     verbose=1
    ... )

    
    See Also
    --------
    generate_negative_samples: 
        Generate synthetic negative samples for spatial 
        binary classification tasks.
    _validate_negatives_sampling: 
        Ensures inputs and parameters are correct.
    visualize_negative_sampling : 
        Plots the positive and negative points for inspection.
    
    References
    ----------
    .. [1] "What is a degree of Latitude/Longitude?"
           US National Geodetic Survey (NGS),
           https://www.ngs.noaa.gov/.
    """
    # See for reproducibility 
    strategy = ( 
        'landslide' if strategy.lower() in ('landslide','event')
        else strategy
    )
    np.random.seed(seed)

    # Validate input and columns
    checked_values = _validate_negative_sampling (
        df=df, 
        target_col=target_col, 
        spatial_cols= spatial_cols, 
        feature_cols= feature_cols, 
        neg_feature_range=neg_feature_range, 
        num_neg_per_pos= num_neg_per_pos, 
        verbose=verbose, 
        id_col=id_col, 
        )
    ( 
     spatial_cols, feature_cols,
     neg_feature_range, num_neg_per_pos
     ) = checked_values  
    
    lon_col, lat_col = spatial_cols 

    if verbose >= 1:
        print(f"[INFO] Generating negative samples using strategy: {strategy}")

    buffer_deg = buffer_km / 111.0
    negatives = []
    
    if strategy == 'gauge':
        if gauge_data is None:
            raise ValueError(
                "Gauge data must be provided for 'gauge' strategy."
                )

    base_points = df if strategy == 'landslide' else gauge_data

    if (base_points is None
       or not all(c in base_points.columns for c in spatial_cols)):
        raise ValueError(
            "Missing gauge data or invalid spatial columns."
        )

    for _, point in base_points.iterrows():
        for _ in range(num_neg_per_pos):
            lat_offset = np.random.uniform(
                -buffer_deg,
                buffer_deg
            )
            lon_offset = np.random.uniform(
                -buffer_deg,
                buffer_deg
            )
            new_lat = point[lat_col] + lat_offset
            new_lon = point[lon_col] + lon_offset

            sample = {
                lat_col: new_lat,
                lon_col: new_lon,
                target_col: 0
            }

            for col in feature_cols:
                sample[col] = np.random.uniform(
                    *neg_feature_range
                )

            negatives.append(sample)

    df_neg = pd.DataFrame(negatives)
    df_pos = df.copy()
    df_pos[target_col] = 1

    combined = pd.concat(
        [df_pos, df_neg],
        ignore_index=True
    )

    if verbose >= 1:
        print(f"[INFO] Generated {len(df_neg)} negative samples")
        print(f"[INFO] Total dataset: {len(combined)} samples")

    if view:
        _visualize_negative_sampling(
            df_combined=combined,
            base_points=base_points,
            strategy=strategy,
            spatial_cols=spatial_cols,
            target_col=target_col,
            buffer_km=buffer_km
        )

    return combined

def _visualize_negative_sampling(
        df_combined, base_points, strategy, spatial_cols, 
        target_col, buffer_km=10, s=50, title=None, 
        ):
    import matplotlib.pyplot as plt
    

    lon_col, lat_col = spatial_cols
    buffer_deg = buffer_km / 111.0

    fig, ax = plt.subplots(figsize=(10, 8))

    colors = {1: 'red', 0: 'green'}
    labels = {1: 'Positive', 0: 'Negative'}

    for val in [1, 0]:
        subset = df_combined[df_combined[target_col] == val]
        ax.scatter(subset[lon_col], subset[lat_col],
                   color=colors[val], label=f"{labels[val]} Samples", s=s)

    for _, row in base_points.iterrows():
        circle = Circle(
            (row[lon_col], row[lat_col]),
            buffer_deg,
            color='blue',
            alpha=0.2
        )
        ax.add_patch(circle)

    if strategy == 'gauge':
        ax.scatter(base_points[lon_col], base_points[lat_col], 
                   color='blue', label='Gauges',
                   marker='x', s=+20
                   )
    if strategy == 'clustered_negatives':
        ax.scatter(base_points[lon_col], base_points[lat_col],
                   color='blue', label='Cluster Centers',
                   marker='P', s=s +30
                   )
        
    ax.set_xlabel("Longitude")
    ax.set_ylabel("Latitude")
    ax.set_title(title or f"Negative Sample Generation Strategy: {strategy}")
    ax.legend(handles=[
        Patch(color='red', label='Positive Samples'),
        Patch(color='green', label='Negative Samples'),
        Patch(color='blue', alpha=0.2, label=f'{buffer_km} km Buffer')
    ])
    set_axis_grid(ax, show_grid= True )
    plt.tight_layout()
    plt.show()

@SaveFile
@isdf
def gen_negative_samples(
    df: DataFrame,
    target_col: str,
    spatial_cols: Tuple [str, str]=('longitude', 'latitude'),
    feature_cols: Optional[List[str]]=None,
    buffer_km: float=10,
    neg_feature_range: Tuple[float, float]=(0, 5),
    num_neg_per_pos: int=1,
    use_gpd: Union [bool, str]='auto',
    view: bool=False,
    savefile: Optional[str] = None, 
    verbose: int=1
):
    r"""
    Generate synthetic negative samples for spatial binary
    classification tasks.
    
    This function creates additional samples labeled as
    non-events within a specified spatial buffer around
    the positive (event) observations. The main idea is to
    generate negative examples that reflect realistic
    conditions but have not triggered an event, thereby
    assisting models in distinguishing occurrences from
    non-occurrences [1]_.
    
    Parameters
    ----------
    df : pandas.DataFrame
        Input DataFrame containing the positive samples
        (events). Must include both the target column
        and the specified spatial columns.
    target_col : str
        Column name for the binary target (e.g.
        `landslide`). Rows where this column is
        1 (or True) are considered positive samples.
    spatial_cols : tuple of str, default ('longitude', 'latitude')
        Tuple specifying the longitude> and latitude
        column names in `df`.
    feature_cols : list of str or None, default None
        List of feature columns to use or to simulate
        for generated negatives. If ``None``, the
        function automatically detects numeric and
        categorical columns excluding `spatial_cols`
        and `target_col`.
    buffer_km : float, default 10
        Spatial buffer in kilometers used to define
        the radius around each positive sample
        within which negative samples are created.
    neg_feature_range : tuple of int, default (0, 5)
        Value range (minimum, maximum) used for
        simulating numeric feature values in negative
        samples if the corresponding feature column
        does not exist in `<df>`.
    num_neg_per_pos : int, default 1
        Number of negative samples to generate
        per positive sample. For instance, if
        ``num_neg_per_pos=2``, each positive sample
        spawns two negatives.
    use_gpd : str, default 'auto'
        If set to 'auto', the function tries to
        import GeoPandas for visualization. If
        `'none'`, no GeoPandas usage will occur.
    view : bool, default False
        Whether to visualize the generated samples
        on a map. Attempts to use `geopandas` if
        installed; falls back to `matplotlib` if
        `'auto'` is chosen and GeoPandas is not
        available.
    savefile : str or None, default None
        Path to which the resulting DataFrame is
        saved if provided. Handled by the decorator
        that wraps this function.
    verbose : int, default 1
        Verbosity level. `0` for silent,
        `1` for progress indication, `2` for
        more messages, `3` for debugging output.
    
    Returns
    -------
    pandas.DataFrame
        Combined DataFrame with both original positive
        samples and newly generated negative samples. The
        `<target_col>` is 1 for positives and 0 for negatives.
    
    Methods
    -------
    `columns_manager`
        This internal function is used to handle the
        processing of columns for features and
        spatial parameters.
    
    Notes
    -----
    - If a feature column exists in `df`, the negative
      samples will copy or randomly select categories for
      categorical columns, and sample integers within
      ``neg_feature_range`` for numeric columns.
    - If `feature_cols` is empty or does not exist
      in `df`, the function simulates all values for
      negative samples.
    - When `view=True`, circles depicting the buffer
      zone around each positive sample are drawn for
      visualization.
    - The approximation of 1° ~ 111 km varies slightly
      depending on latitude [1]_.
    
    Mathematically, we define the spatial buffer in degrees
    as:
    
    .. math::
       \\Delta = \\frac{\\text{buffer_km}}{111.0},
    
    where :math:`111.0` km approximates the distance of
    one degree of latitude or longitude [1]_. For each
    positive sample at location :math:`(lat, lon)`,
    we generate :math:`n` new points with offsets
    :math:`\\delta_{lat}` and :math:`\\delta_{lon}`, each
    drawn from a uniform distribution
    :math:`U(-\\Delta, \\Delta)`:
    
    .. math::
       \\begin{aligned}
       &lat_{new} = lat + \\delta_{lat},\\\\
       &lon_{new} = lon + \\delta_{lon}.
       \\end{aligned}
    
    Combined with randomly sampled or inferred feature
    values, these new samples serve as negative examples
    for modeling tasks such as landslide prediction.
    
    Examples
    --------
    >>> from gofast.utils.spatial_utils import gen_negative_samples
    >>> import pandas as pd
    >>> import numpy as np
    >>> df_pos = pd.DataFrame({
    ...        'latitude': np.random.uniform(24.0, 25.0, 5),
    ...        'longitude': np.random.uniform(113.0, 114.0, 5),
    ...        'rainfall_day_1': np.random.randint(10, 30, 5),
    ...        'rainfall_day_2': np.random.randint(10, 30, 5),
    ...        'rainfall_day_3': np.random.randint(10, 30, 5),
    ...        'rainfall_day_4': np.random.randint(10, 30, 5),
    ...        'rainfall_day_5': np.random.randint(10, 30, 5),
    ...        'landslide': 1
    ...    })
    >>> combined = gen_negative_samples(
    ...     df=df_pos,
    ...     target_col='landslide',
    ...     buffer_km=10,
    ...     num_neg_per_pos=2,
    ...     view=False,
    ...     verbose=2
    ... )
    >>> print(combined.head())
    
    See Also
    --------
    check_spatial_columns : Ensures the existence of
                              required spatial columns.
    exist_features : Verifies the presence of
                       specified features in `<df>`.
    columns_manager : Handles both feature and spatial
                        columns for processing.
    
    References
    ----------
    .. [1] US National Geodetic Survey (NGS). "What is a
           degree of Latitude/Longitude?"
           (https://www.ngs.noaa.gov/).
    """
    # Validate input and columns
<<<<<<< HEAD
    exist_features(
        df,
        features=target_col,
        name=f"Target '{target_col}'"
    )

    feature_cols = columns_manager(feature_cols)
    spatial_cols = columns_manager(spatial_cols)
    lon_col, lat_col = spatial_cols
   
    check_spatial_columns(df, spatial_cols=spatial_cols)
    exist_features(
        df,
        features=spatial_cols,
        name="Spatial columns"
    )
    neg_feature_range= validate_length_range(
        neg_feature_range, 
        param_name="neg_feature_range"
    )
    num_neg_per_pos= validate_positive_integer(
        num_neg_per_pos, 
        "num_neg_per_pos", 
    )
=======
    checked_values = _validate_negative_sampling (
        df=df, 
        target_col=target_col, 
        spatial_cols= spatial_cols, 
        feature_cols= feature_cols, 
        neg_feature_range=neg_feature_range, 
        num_neg_per_pos= num_neg_per_pos, 
        verbose=verbose 
        )
    ( 
     spatial_cols, feature_cols,
     neg_feature_range, num_neg_per_pos
     ) = checked_values  
    
    lon_col, lat_col = spatial_cols 
>>>>>>> 712aeb8c
    
    # Check GeoPandas
    HAS_GPD = False
    try:
        import geopandas as gpd
        from shapely.geometry import Point
        HAS_GPD = True
    except ImportError:
        HAS_GPD = False

    # Buffer conversion (km -> deg)
    buffer_deg = buffer_km / 111.0

    if verbose >= 2:
        print(f"[INFO] Generating negative samples within "
              f"{buffer_km} km buffer zones.")
    if verbose >= 3:
        print(f"[DEBUG] Buffer in degrees: {buffer_deg:.4f}")

    # Generate negative samples per row
    negative_samples = []
    iterator = df.iterrows()
    if verbose >= 1 and HAS_TQDM:
        iterator = tqdm(
            iterator,
            total=len(df),
            desc="Generating negatives"
        )

    for _, row in iterator:
        for _ in range(num_neg_per_pos):
            lat_offset = np.random.uniform(-buffer_deg,
                                           buffer_deg)
            lon_offset = np.random.uniform(-buffer_deg,
                                           buffer_deg)
            new_lat = row[lat_col] + lat_offset
            new_lon = row[lon_col] + lon_offset

            sample = {
                lat_col: new_lat,
                lon_col: new_lon,
                target_col: 0
            }

            # Simulate or copy feature columns for negs
            for col in feature_cols:
                # Categorical features
                if (df[col].dtype == 'object'
                   or df[col].dtype.name == 'category'):
                    unique_vals = (df[col].dropna()
                                      .unique())
                    if len(unique_vals) > 0:
                        sample[col] = np.random.choice(
                                          unique_vals
                                       )
                    else:
                        sample[col] = None
                # Numeric features
                elif np.issubdtype(df[col].dtype,
                                   np.number):
                    sample[col] = np.random.randint(
                        neg_feature_range[0],
                        neg_feature_range[1] + 1
                    )
                else:
                    sample[col] = None

            negative_samples.append(sample)

    df_negative = pd.DataFrame(negative_samples)

    # Label positive set and combine
    df_positive = df.copy()
    df_positive[target_col] = 1

    combined = pd.concat([df_positive, df_negative],
                         ignore_index=True)

    if verbose >= 2:
        print(f"\n[INFO] Final dataset: {len(df_positive)} "
              f"positive and {len(df_negative)} negative "
              f"samples.")


    # Optional View/Plot
    if view:
        if (use_gpd == 'auto') and HAS_GPD:
            if verbose >= 2:
                print("[INFO] Visualizing with GeoPandas.")

            geometry = [
                Point(xy) for xy in zip(
                    combined[lon_col],
                    combined[lat_col]
                )
            ]
            gdf = gpd.GeoDataFrame(combined,
                                   geometry=geometry)

            fig, ax = plt.subplots(figsize=(10, 8))
            for label, color, name in zip(
                [1, 0],
                ['red', 'green'],
                ['Positive', 'Negative']
            ):
                gdf[gdf[target_col] == label].plot(
                    ax=ax,
                    color=color,
                    label=f"{name} Sample",
                    markersize=50
                )

            for _, row in df_positive.iterrows():
                circle = plt.Circle(
                    (row[lon_col], row[lat_col]),
                    buffer_deg,
                    color='blue',
                    alpha=0.2
                )
                ax.add_patch(circle)

        else:
            if verbose >= 2:
                print("[INFO] Visualizing with Matplotlib.")

            fig, ax = plt.subplots(figsize=(10, 8))
            for label, color, name in zip(
                [1, 0],
                ['red', 'green'],
                ['Positive', 'Negative']
            ):
                subset = combined[combined[target_col]
                                  == label]
                ax.scatter(subset[lon_col],
                           subset[lat_col],
                           color=color,
                           label=f"{name} Sample",
                           s=50)

            for _, row in df_positive.iterrows():
                circle = plt.Circle(
                    (row[lon_col], row[lat_col]),
                    buffer_deg,
                    color='blue',
                    alpha=0.2
                )
                ax.add_patch(circle)

        ax.set_title("Negative Sample Generation with "
                     "Spatial Buffers")
        ax.set_xlabel("Longitude")
        ax.set_ylabel("Latitude")
        ax.legend(handles=[
            Patch(color='red', label='Positive Samples'),
            Patch(color='green', label='Negative Samples'),
            Patch(color='blue', alpha=0.2,
                  label=f"{buffer_km} km Buffer")
        ])
        set_axis_grid(ax, show_grid=True )
        plt.tight_layout()
        plt.show()

    return combined

def _validate_negative_sampling(
    df: DataFrame,
    target_col: str,
    spatial_cols: Tuple[str, str] = ('longitude', 'latitude'),
    feature_cols: Optional[List[str]] = None,
    neg_feature_range: Tuple[float, float] = (0, 5),
    num_neg_per_pos: int = 1,
    id_col: Optional [str]="auto",
    verbose: int=0
):
    """
    Helper that validates input parameters and column configurations
    for the generation of negative samples. Ensures required columns exist,
    processes feature and spatial columns, and checks numeric parameters
    like `<neg_feature_range>` and `<num_neg_per_pos>`.
    """
    # Validate input and columns
    exist_features(df,features=target_col,
                   name=f"Target '{target_col}'")

    feature_cols = columns_manager(feature_cols)
    spatial_cols = columns_manager(spatial_cols)
 
    check_spatial_columns(df, spatial_cols=spatial_cols)
    exist_features(df,features=spatial_cols,
                   name="Spatial columns")
    neg_feature_range= validate_length_range(
        neg_feature_range, 
        param_name="neg_feature_range"
    )
    num_neg_per_pos= validate_positive_integer(
        num_neg_per_pos, 
        "num_neg_per_pos", 
    )
    # detect id columns if auto 
    if str(id_col).lower() =='auto': 
        id_col = find_id_column(
            df, strategy= 'naive', 
            errors='ignore'
        )
    
    id_col= columns_manager( id_col, empty_as_none= False ) 
    # If no feature_cols provided, auto-detect from remaining columns
    # including 
    if feature_cols is None:
        excluded_cols = list(spatial_cols) + [target_col] + id_col
        feature_cols = [
            col for col in df.columns
            if col not in excluded_cols
        ]
        if verbose >= 2:
            print(f"[INFO] Auto-detected feature_cols:"
                  f" {feature_cols}")

    feature_cols = columns_manager(
        feature_cols,
        empty_as_none=False
    )

    if len(feature_cols) == 0:
        raise ValueError("No feature columns found. Please "
                         "specify `feature_cols` explicitly.")

    # Warn if a feature column does not exist in df
    for col in feature_cols:
        if col not in df.columns and verbose >= 2:
            print(f"[WARN] Feature column '{col}' not "
                  "found in df; it will be simulated.")
            
    return ( 
        spatial_cols, 
        feature_cols,
        neg_feature_range, 
        num_neg_per_pos, 
     )

@SaveFile 
@isdf 
def create_spatial_clusters(
    df: pd.DataFrame,
    spatial_cols: Optional[List[str]] = None ,
    cluster_col: str = 'region',
    n_clusters: Optional[int] = None,
    algorithm: str = 'kmeans',
    view: bool = True,
    figsize: tuple = (14, 10),
    s: int=60, 
    plot_style: str = 'seaborn',
    cmap: str = 'tab20',
    show_grid: bool=True, 
    grid_props: dict =None, 
    auto_scale: bool = True,
    savefile: Optional[str]=None, 
    verbose: int = 1,
    **kwargs
) -> pd.DataFrame:
    """
    Cluster 2D spatial data in ``df`` using `<algorithm>`
    and optionally plot the results.

    This function, `<create_spatial_clusters>`, extracts
    two coordinate columns from `<df>` to form clusters
    via methods such as 'kmeans', 'dbscan', or 'agglo'
    (agglomerative). It uses the function
    `filter_valid_kwargs` (when relevant) to strip out
    invalid parameters for certain estimators, and
    writes cluster labels into `<cluster_col>`.

    Parameters
    ----------
    df : pandas.DataFrame
        Input DataFrame holding spatial coordinates
        and optional other fields.
    spatial_cols : list of str, optional
        Two-column list for x and y coordinates.
        Defaults to ``['longitude','latitude']`` if
        None.
    cluster_col : str, default='region'
        Name of the column to store the assigned
        cluster labels.
    n_clusters : int, optional
        Number of clusters to form. If not provided
        for KMeans, it is auto-detected. For DBSCAN
        or Agglomerative, a warning is issued if not
        set.
    algorithm : str, default='kmeans'
        Choice of clustering algorithm among
        ``['kmeans','dbscan','agglo']``.
    view : bool, default=True
        If True, displays a scatterplot of the final
        clusters.
    figsize : tuple, default=(14, 10)
        Size of the displayed figure for the
        cluster plot.
    s : int, default=60
        Marker size in the scatterplot.
    plot_style : str, default='seaborn'
        Matplotlib style used for the plot.
    cmap : str, default='tab20'
        Colormap name used to differentiate clusters.
    show_grid : bool, default=True
        Toggles grid lines on or off.
    grid_props : dict, optional
        Additional keyword arguments controlling
        the grid style.
    auto_scale : bool, default=True
        If True, standardize coordinates before
        clustering.
    savefile : str, optional
        File path to save the data with an additional
        `<cluster_col>` storing the assigned
        cluster labels if desired.
    verbose : int, default=1
        Controls console logs. Higher values yield
        more details about scaling and cluster
        detection.
    **kwargs
        Additional keyword arguments passed to the
        chosen algorithm (filtered by
        `filter_valid_kwargs` for KMeans, DBSCAN,
        AgglomerativeClustering ).

    Returns
    -------
    pandas.DataFrame
        A copy of `<df>` with an additional
        `<cluster_col>` storing the assigned
        cluster labels.

    Notes
    -----
    If `<auto_scale>` is True, it uses a standard
    scaler to normalize the coordinate columns. The
    scatterplot is generated using the library
    seaborn for enhanced styling.
    
    By default, for `<algorithm>` = "kmeans", the model
    attempts to minimize:

    .. math::
       J = \\sum_{i=1}^{N} \\min_{\\mu_j} \\lVert x_i
       - \\mu_j \\rVert^2

    where :math:`x_i` are the scaled or raw 2D
    coordinates in `<df>`. The function can optionally
    auto-detect ``n_clusters`` using a silhouette and
    elbow analysis if not provided.

    Examples
    --------
    >>> from gofast.utils.spatial_utils import create_spatial_clusters
    >>> import pandas as pd
    >>> df = pd.DataFrame({
    ...     "longitude": [0.1, 0.2, 2.2, 2.3],
    ...     "latitude": [1.0, 1.1, 2.1, 2.2]
    ... })
    >>> # KMeans with auto scale and auto-detect k
    >>> result = create_spatial_clusters(
    ...     df=df,
    ...     algorithm="kmeans",
    ...     view=True
    ... )
    >>> # DBSCAN with custom arguments
    >>> result_db = create_spatial_clusters(
    ...     df=df,
    ...     algorithm="dbscan",
    ...     eps=0.5,
    ...     min_samples=2
    ... )

    See Also
    --------
    filter_valid_kwargs : Helps discard unsupported
        keyword arguments for chosen estimators.

    References
    ----------
    .. [1] Pedregosa et al. *Scikit-learn:
       Machine Learning in Python*, JMLR 12,
       pp. 2825-2830, 2011.
    """
    # Confirm required columns exist in DataFrame
    # This prevents missing key data issues
    if spatial_cols is None: 
        spatial_cols = ['longitude', 'latitude']
        
    assert all(col in df.columns for col in spatial_cols), (
        "Missing spatial columns"
    )
    assert len(spatial_cols) == 2, (
        f"Need exactly 2 spatial columns. Got {len(spatial_cols)}"
    )
    assert algorithm in ['kmeans', 'dbscan', 'agglo'], (
        "Invalid algorithm. Expect one of ['kmeans', 'dbscan', 'agglo']."
    )

    # Use requested plotting style
    plt.style.use(plot_style)

    # Copy DataFrame to avoid modification
    local_df = df.copy()

    # Extract coordinates from the spatial columns
    coords = local_df[spatial_cols].values

    # Debug info about data shape if verbosity is high
    if verbose >= 2:
        print(f"DataFrame shape: {local_df.shape}")
        print("Initial coords sample:", coords[:5])

    # Scale coordinates to standardize range, if requested
    if auto_scale:
        if verbose >= 1:
            print("Scaling coordinates...")
        scaler = StandardScaler()
        coords = scaler.fit_transform(coords)

        # Debug info about scaled coords if verbosity is high
        if verbose >= 2:
            print("Scaled coords sample:", coords[:5])

    # Determine an optimal number of clusters if none provided
    if n_clusters is None:
        if algorithm == 'kmeans':
            if verbose >= 1:
                print("Auto-detecting optimal number of clusters...")
            n_clusters = _auto_detect_k(
                coords=coords,
                verbose=verbose,
                show_grid=show_grid, 
                grid_props=grid_props 
            )
        else:
            # Warn if user expects auto-detection with non-kmeans
            warnings.warn(
                "Auto-cluster detection only supported for KMeans"
            )

    # Notify user about the clustering approach
    if verbose >= 1:
        print(f"Clustering with {algorithm.upper()}...")

    # Initialize the selected clustering algorithm
    if algorithm == 'kmeans':
        kwargs = filter_valid_kwargs(KMeans, kwargs)
        clusterer = KMeans(
            n_clusters=n_clusters,
            random_state=42,
            **kwargs
        )
    elif algorithm == 'dbscan':
        kwargs = filter_valid_kwargs (DBSCAN, kwargs)
        clusterer = DBSCAN(**kwargs)
    else:  # algorithm == 'agglo'
        kwargs = filter_valid_kwargs (AgglomerativeClustering, kwargs)
        clusterer = AgglomerativeClustering(
            n_clusters=n_clusters,
            **kwargs
        )

    # Fit the model and predict cluster labels
    labels = clusterer.fit_predict(coords)
    local_df[cluster_col] = labels

    # Debug info about clustering output if verbosity is high
    if verbose >= 2:
        unique_labels = np.unique(labels)
        print(f"Unique cluster labels: {unique_labels}")

    # Plot the clusters if requested
    if view:
        _plot_clusters(
            df=local_df,
            spatial_cols=spatial_cols,
            cluster_col=cluster_col,
            figsize=figsize,
            cmap=cmap,
            algorithm=algorithm, 
            s=s, 
            show_grid=show_grid, 
            grid_props=grid_props, 
        )

    # Return the DataFrame with assigned cluster labels
    return local_df

def _auto_detect_k(
    coords: np.ndarray,
    verbose: int,
    max_k: int = 10, 
    show_grid: bool=True, 
    grid_props: dict=None, 
) -> int:
    # Evaluate multiple k values using
    # elbow (distortion) and silhouette scores
    distortions = []
    silhouettes = []
    K_range = range(2, max_k + 1)

    if verbose >= 1:
        print(f"Evaluating k from 2 to {max_k}...")

    for k in K_range:
        kmeans = KMeans(n_clusters=k, random_state=42, n_init='auto')
        kmeans.fit(coords)
        distortions.append(kmeans.inertia_)
        silhouettes.append(
            silhouette_score(coords, kmeans.labels_)
        )

        # Detailed iteration log if verbosity is high
        if verbose >= 2:
            output = "k={0:<5} | Distortion={1:^28} | Silhouette={2:^20}".format(
                k, f'{distortions[-1]:.3f}', f'{silhouettes[-1]:.3f}')
            print(output)
            
    # Plot elbow and silhouette analyses
    fig, (ax1, ax2) = plt.subplots(1, 2, figsize=(14, 5))

    ax1.plot(K_range, distortions, 'bo-')
    ax1.set(
        xlabel='Number of clusters',
        ylabel='Distortion',
        title='Elbow Method'
    )

    ax2.plot(K_range, silhouettes, 'go-')
    ax2.set(
        xlabel='Number of clusters',
        ylabel='Silhouette Score',
        title='Silhouette Analysis'
    )

    # Enable gridlines
    if grid_props is None: 
        grid_props= {"linestyle": ':', 'alpha': .7}
        
    if show_grid: 
        ax1.grid(show_grid, **grid_props)
    else: 
        ax1.grid(show_grid)
        
    if show_grid: 
        ax2.grid(show_grid, **grid_props)
    else: 
        ax2.grid(show_grid)
        
    plt.tight_layout()
    plt.show()

    # Use silhouette score peak to suggest optimal k
    optimal_k = np.argmax(silhouettes) + 2
    if verbose >= 1:
        print(f"Suggested optimal k: {optimal_k}")

    return optimal_k

def _plot_clusters(
    df: pd.DataFrame,
    spatial_cols: List[str],
    cluster_col: str,
    figsize: tuple,
    cmap: str,
    s: int, 
    algorithm: str, 
    show_grid: bool=True, 
    grid_props: dict=None, 
) -> None:
    # Create a scatterplot to visualize clustered data
    plt.figure(figsize=figsize)

    ax = sns.scatterplot(
        x=spatial_cols[0],
        y=spatial_cols[1],
        hue=cluster_col,
        palette=cmap,
        data=df,
        s=s,
        edgecolor='k',
        linewidth=0.5,
        alpha=0.8,
        legend='auto'
    )

    # Professional labeling and presentation
    plt.title(
        f"{algorithm.upper()} Clustering - "
        f"{df[cluster_col].nunique()} Clusters",
        fontsize=14, pad=20
    )
    plt.xlabel(spatial_cols[0], fontsize=12)
    plt.ylabel(spatial_cols[1], fontsize=12)

    # Enable gridlines
    if show_grid: 
        plt.grid(show_grid, **( grid_props or {"linestyle": ':', 'alpha': .7}))
    else: 
        plt.grid(show_grid)

    # Adjust and position legend
    plt.legend(
        title='Cluster',
        bbox_to_anchor=(1.05, 1),
        loc='upper left'
    )

    # Annotate cluster labels near their median positions
    for cluster in df[cluster_col].unique():
        # Skip noise cluster (-1) for DBSCAN
        if cluster == -1:
            continue
        median_position = df[df[cluster_col] == cluster][
            spatial_cols
        ].median()
        plt.text(
            median_position[0],
            median_position[1],
            str(cluster),
            fontdict=dict(weight='bold', size=10),
            bbox=dict(
                facecolor='white',
                alpha=0.8,
                edgecolor='none'
            )
        )

    # Hide top/right spines, tighten layout
    ax.spines['top'].set_visible(False)
    ax.spines['right'].set_visible(False)
    ax.figure.tight_layout()

    # Display the final clustering plot
    plt.show()
    
    
@validate_params ({ 
    'threshold':[Interval(Real, 0, 1, closed='neither')], 
    'error': [StrOptions({'raise', 'warn', 'ignore'})], 
    'pos': [Real, 'array-like']
    })
@isdf
def filter_position(
    df,
    pos,
    pos_cols=None,
    find_closest=True,
    threshold=0.01,
    error='raise',
    verbose=0
   ):
    """
    filter_position is a utility that filters a
    pandas.DataFrame based on user-specified spatial
    positions. It can match positions exactly or compute
    distances to find the closest points within a threshold.
    
    For a single dimension, the distance is computed as:
    
    .. math::
       d = |x - p|
    
    For multi-dimensional data with n coordinates, the
    Euclidean distance is computed as:
    
    .. math::
       d = \\sqrt{\\sum_{i=1}^n (x_i - p_i)^2}
    
    Parameters
    ------------
    df : pandas.DataFrame
        The DataFrame that will be filtered. This parameter
        is essential and must contain columns referenced by
        `pos_cols` if ``pos_cols`` is not None.
    
    pos : float or tuple of floats
        The reference position(s) to match or approximate.
        When `pos_cols` is None, `pos` is interpreted as an
        index value. Otherwise, each value in `pos` aligns
        with a specific column in `pos_cols`.
    
    pos_cols : str or tuple of str, optional
        Name(s) of the column(s) in `df` to match against
        `pos`. If ``pos_cols=None``, then `pos` is treated
        as an index filter. If multiple columns are given
        (e.g., latitude and longitude), each coordinate in
        `pos` should correspond to one column in `pos_cols`.
    
    find_closest : bool, optional
        If True, nearest-neighbor filtering is performed
        within the distance `threshold`. If False, exact
        matches are used.
    
    threshold : float, optional
        The maximum distance within which points are
        considered a match if `find_closest` is True. The
        unit corresponds to the column data (e.g., degrees
        for geographic lat/lon).
    
    error : {'raise', 'warn', 'ignore'}, optional
        Specifies how to handle dimension mismatches or
        missing values. If ``'raise'``, a ValueError will be
        raised. If ``'warn'``, a warning is printed and extra
        values are ignored. If ``'ignore'``, mismatches are
        silently ignored.
    
    verbose : int, optional
        Controls the level of output messages:
        - 0: No output
        - 1: Basic info
        - 2: Additional details
        - >=3: Comprehensive summary
    
    Returns
    -------
    pandas.DataFrame
        A new DataFrame that contains only rows matching or
        approximating the specified position(s) within the
        given threshold if `find_closest` is True.
    
    Notes
    -----
    When `pos_cols` is None, the function attempts to filter
    by DataFrame index using the first element of `pos`. This
    approach may fail for multi-level indexes unless
    ``error='warn'`` or ``error='ignore'`` is used to bypass
    the dimension mismatch. See [1]_ for further discussion
    on multi-dimensional indexing.
    
    Examples
    --------
    >>> from gofast.utils.spatial_utils import filter_position
    >>> import pandas as pd
    >>> df = pd.DataFrame({
    ...     'lat': [113.309998, 113.310001],
    ...     'lon': [22.831362, 22.831364]
    ... })
    >>> # Exact match
    >>> result_exact = filter_position(df, pos=(113.309998,
    ...                                         22.831362),
    ...                                pos_cols=('lat', 'lon'),
    ...                                find_closest=False)
    >>> # Nearest match with threshold
    >>> result_close = filter_position(df,
    ...                                pos=(113.31,
    ...                                     22.83),
    ...                                pos_cols=('lat',
    ...                                          'lon'),
    ...                                find_closest=True,
    ...                                threshold=0.01)
    
    See Also
    --------
    gofast.utils.data_utils.truncate_data: 
        Truncate multiple DataFrames based on spatial 
        coordinates or index alignment with a base DataFrame.
    
    References
    ----------
    .. [1] Smith, J., & Doe, A. (2020). Multi-dimensional
       indexing in big data. Journal of Spatial Computing,
       15(3), 200-210.
    """
    # Initialize filtered_df as the original DataFrame
    filtered_df = df.copy()

    # Convert pos to tuple if it's not already
    if not isinstance(pos, (tuple, list)):
        pos = (pos,)

    # Helper function to handle errors
    def _handle_error(msg, ex_msg=''):
        if error == 'raise':
            raise ValueError(msg)
        elif error == 'warn':
            warnings.warn(f"{msg}{ex_msg}")
        # if error == 'ignore', do nothing

    # If no position columns specified,
    # treat pos as DataFrame index
    if pos_cols is None:
        if len(pos) > 1:
            _handle_error(
                "Multiple position values provided but no pos_cols. "
                "Unable to match multi-level index. ",
                "Using the first position value only."
            )
        idx = pos[0]  # Consider only the first if multiple are given
        if idx not in df.index:
            _handle_error(
                f"Index '{idx}' not found in DataFrame. ",
                "Returning empty DataFrame."
            )
            return filtered_df.iloc[0:0]  # Return empty DF if not found
        # Filter by index
        filtered_df = filtered_df.loc[[idx]]
        return filtered_df

    # Ensure pos_cols is tuple for consistency
    if not isinstance(pos_cols, (tuple, list)):
        pos_cols = (pos_cols,)
    
    pos_cols = columns_manager(pos_cols) 
    
    # Check dimension match between pos and pos_cols
    if len(pos) != len(pos_cols):
        # If mismatch, handle based on error param
        _handle_error(
            f"pos ({len(pos)}) and pos_cols ({len(pos_cols)}) lengths "
            "do not match.", " Extra values or columns will be ignored."
        )
        # If ignoring or warning, align up to the shortest length
        min_len = min(len(pos), len(pos_cols))
        pos = pos[:min_len]
        pos_cols = pos_cols[:min_len]

    # If find_closest is disabled, do exact matching
    if not find_closest:
        # Build query for exact match
        mask = True
        for p_val, col in zip(pos, pos_cols):
            mask &= (filtered_df[col] == p_val)
        filtered_df = filtered_df[mask]
        return filtered_df

    # If find_closest is enabled, use threshold-based filtering
    # Compute distance (Euclidean if multiple columns, absolute if single)
    if len(pos_cols) == 1:
        # Single dimension: absolute difference
        col = pos_cols[0]
        distance = (filtered_df[col] - pos[0]).abs()
        filtered_df = filtered_df[distance <= threshold]
    else:
        # Multi-dimensional: Euclidean distance
        # Summation of squared diffs for each column
        squared_diff = 0
        for p_val, col in zip(pos, pos_cols):
            squared_diff += (filtered_df[col] - p_val) ** 2
        distance = squared_diff ** 0.5
        filtered_df = filtered_df[distance <= threshold]

    # If verbose, provide basic info
    if verbose >= 1:
        print(f"Filtered {len(df)} rows to {len(filtered_df)} rows "
              f"within threshold {threshold}.")

    # If verbose >= 2, show sample of distance
    if verbose >= 2 and not filtered_df.empty:
        print("Example distance values within threshold:")
        print(distance[distance <= threshold].head())

    return filtered_df

@is_data_readable(data_to_read='data')
@SaveFile
@validate_params ({ 
    'z': ['array-like', str], 
    'threshold': ['array-like', StrOptions({'auto'}), Real], 
    'condition': [StrOptions({'auto', 'above', 'below', 'between'})], 
    'use_negative_criteria': [bool], 
    'percentile': [Real], 
    'x': ['array-like', str, None], 
    'y': ['array-like', str, None], 
    'data': ['array-like', None], 
    })
def extract_zones_from(
    z,
    threshold='auto',        
    condition='auto',        
    use_negative_criteria=True,  
    percentile=10,           
    x=None,                  
    y=None,                 
    data=None,              
    view=False,              
    plot_type='scatter',    
    figsize=(8, 6),  
    savefile=None,  
    axis_off=False, 
    show_grid=True,        
    **kwargs                 
):
    r"""
    Extracts specific zones by filtering an input array or arrays
    using a threshold criterion. This function applies a logical
    mask to the values and retains those which satisfy a chosen
    condition (e.g. ``'above'``, ``'below'``, or ``'between'`` a
    specific threshold or thresholds). The threshold can be
    automatically derived using percentiles if ``'auto'`` is
    specified.

    .. math::
       \text{mask}(z) \;=\;
       \begin{cases}
         1 & \text{if } z \,\in\, \Omega \\
         0 & \text{otherwise}
       \end{cases}

    where :math:`\Omega` is the region of acceptance determined
    by the threshold mechanism.

    Parameters
    ----------
    z : array-like, Series, or string
        The input data to be filtered. If <z> is a string,
        it is treated as a column name from the provided
        <data> (see below). If it is an array or Series, it
        is used directly.
    threshold : { ``'auto'``, float, int, tuple }
        The criterion for filtering. If ``'auto'``, the
        function computes a percentile-based threshold
        driven by <percentile>. If a float or int is
        given, the function will filter values above or
        below that single threshold. If a tuple of length 2
        is provided, the function will filter between those
        bounds.
    condition : { ``'auto'``, ``'above'``, ``'below'``,
                     ``'between'`` }
        Defines how the filter is applied relative to the
        given or derived threshold. If ``'auto'``, the
        function decides based on <use_negative_criteria>.
        If ``'above'``, all values satisfying
        :math:`z > \text{threshold}` are kept. If
        ``'below'``, then :math:`z < \text{threshold}`
        are retained. If ``'between'``, a range
        (low, high) is respected.
    use_negative_criteria : bool
        When ``True``, automatically interprets
        ``'auto'`` condition as filtering from below, akin
        to negative-based risk. When ``False``, filters
        from above.
    percentile : int or float
        Used only if ``threshold='auto'``. Determines which
        percentile is used to compute the threshold. For
        example, if <use_negative_criteria> is ``True``,
        the <percentile>th percentile is chosen, otherwise
        the (100 - <percentile>)th percentile is used.
    x : array-like, Series, or string, optional
        The x-axis data. If <x> is a string and <data> is
        provided, the function extracts the relevant
        column. If <x> is an array or Series, it is used
        directly.
    y : array-like, Series, or string, optional
        Similar to <x>, representing the y-axis data.
    data : pandas.DataFrame, optional
        The DataFrame source if <x>, <y>, or <z> are
        provided as strings referencing column names.
    view : bool
        If ``True``, displays a plot of the filtered data.
    plot_type : { ``'scatter'``, ``'line'``, ``'hist'``,
                      ... }
        Determines how the data are visualized when <view>
        is ``True``.
    figsize : tuple of int
        The size of the generated figure for plotting. E.g.
        ``(8,6)`` is typical.
    axis_off: bool, default=False 
        Remove the axis if set to ``True``. 
    show_grid: bool, default=True 
        Display the plot grid or make it invisible if ``False``. 

    Methods
    -------
    The function itself does not expose methods starting with
    letters (excluding `_`), as it is a single operation. All
    steps are executed internally with no additional public
    methods.

    Notes
    ------
    .. math::
       \mathbf{z}_{\text{filtered}}
       \;=\; \{ z_i \mid \text{condition}(z_i) \}

    where :math:`\text{condition}(z_i)` is derived from
    ``threshold`` and ``condition``. For instance, if
    ``condition='below'`` and :math:`\tau =
    \text{threshold}`, then

    .. math::
       \text{condition}(z_i)
       \;=\; [\, z_i < \tau \,].
       
    This function relies on ``extract_array_from`` (from
    the gofast.core.array_manager) if <z>, <x>, or <y>
    are passed as strings and a <data> DataFrame is
    supplied. The user has the option to visualize the
    retained data points by enabling <view> and
    customizing <plot_type>.
    
    Examples
    --------
    >>> from gofast.utils.spatial_utils import extract_zones_from
    >>> import numpy as np
    >>> z_data = np.array([0, 2, 5, 10, 15, 20])
    >>> result = extract_zones_from(z=z_data, threshold=10,
    ...                        condition='above')
    >>> print(result)

    See Also
    --------
    gofast.core.array_manager.extract_array_from`` :
        The array extraction utility used for retrieving
        arrays from DataFrame columns.

    References
    ----------
    .. [1] Smith, J. & Doe, A. "Advanced Filtering
       Techniques", Journal of Data Science, 2022.
    .. [2] Brown, K. "Data Visualization Best
       Practices", Data Analytics Press, 2021.
    """

    # 1) If z, x, y are strings, extract from DataFrame
    if data is not None:
        z, x, y = extract_array_from(
            data,
            z, x, y,
            handle_unknown='raise',  # raise if columns not found
            error='raise',
            check_size=True,         # ensure x,y,z have same length
        )

    # 2) Ensure z, x, y are arrays
    z = np.asarray(z) if not isinstance(z, np.ndarray) else z
    x = np.asarray(x) if (x is not None and not isinstance(x, np.ndarray)) else x
    y = np.asarray(y) if (y is not None and not isinstance(y, np.ndarray)) else y

    # 3) If threshold='auto', compute it using percentiles
    #    and decide condition based on use_negative_criteria
    if isinstance(threshold, str) and threshold.lower() == 'auto':
        if use_negative_criteria:
            thr_value = np.percentile(z, percentile)  # e.g., lower percentile
            condition = 'below'
        else:
            thr_value = np.percentile(z, 100 - percentile)
            condition = 'above'
        threshold = thr_value

    # 4) Build a mask depending on single-value or range threshold
    if isinstance(threshold, (tuple, list)) and len(threshold) == 2:
        threshold = validate_length_range(threshold, param_name ='Threshold')
        
        if condition == 'auto':
            condition = 'between'  # default if user didn't specify
        if condition.lower() == 'between':
            mask = (z >= threshold[0]) & (z <= threshold[1])
        else:
            raise ValueError(
                "For tuple/list threshold, specify condition='between'"
                " or handle logic manually."
            )
    else:
        # Single numeric threshold
        if condition == 'auto':
            condition = 'below' if use_negative_criteria else 'above'
        if condition.lower() == 'above':
            mask = (z > threshold)
        elif condition.lower() == 'below':
            mask = (z < threshold)
        else:
            raise ValueError(
                f"condition={condition} not valid for a single numeric threshold."
            )

    # 5) Filter the arrays
    z_filtered = z[mask]
    x_filtered = x[mask] if x is not None else None
    y_filtered = y[mask] if y is not None else None

    # 6) Prepare the output
    #    If x & y exist, return a DataFrame with columns [x, y, z].
    #    If only x, return [x, z].
    #    Otherwise, return just the filtered z as a Series.
    x_name = resolve_label(x, default_name ='x')
    y_name = resolve_label(y, default_name ='y')
    z_name = resolve_label(z, default_name ='z')
    if x_filtered is not None and y_filtered is not None:
        result = pd.DataFrame({x_name: x_filtered, y_name: y_filtered, z_name: z_filtered})
    elif x_filtered is not None:
        result = pd.DataFrame({x_name: x_filtered, z_name: z_filtered})
    else:
        result = pd.Series(z_filtered)

    # 7) If view=True, build a plot according to plot_type and data availability
    if view:
        plt.figure(figsize=figsize)
        #  - If x & y provided, do a 2D scatter of x vs y (colored by z or sized by z).
        #  - If only x provided, do 1D plot with z as the values.
        #  - If neither x nor y, do a histogram of z.
        if x_filtered is not None and y_filtered is not None:
            if plot_type == 'scatter':
                plt.scatter(x_filtered, y_filtered, c=z_filtered, **kwargs)
                plt.colorbar(label=z_name)
                plt.xlabel(x_name)
                plt.ylabel(y_name)
                plt.title('Filtered Scatter Plot')
            elif plot_type == 'line':
                # Plot lines in x-y plane, ignoring z
                plt.plot(x_filtered, y_filtered, **kwargs)
                plt.xlabel(x_name)
                plt.ylabel(y_name)
                plt.title('Filtered Line Plot')
            else:
                # fallback
                plt.scatter(x_filtered, y_filtered, **kwargs)
                plt.xlabel(x_name)
                plt.ylabel(y_name)
                plt.title(f'Fallback to Scatter: {plot_type}')
        elif x_filtered is not None: # only x is given
            if plot_type == 'scatter':
                plt.scatter(x_filtered, z_filtered, **kwargs)
                plt.xlabel(x_name)
                plt.ylabel(z_name)
                plt.title('Filtered Scatter (x vs z)')
            elif plot_type == 'line':
                plt.plot(x_filtered, z_filtered, **kwargs)
                plt.xlabel(x_name)
                plt.ylabel(z_name)
                plt.title('Filtered Line (x vs z)')
            elif plot_type == 'hist':
                plt.hist(z_filtered, **kwargs)
                plt.xlabel(z_name)
                plt.title('Filtered Histogram (z)')
            else:
                # fallback
                plt.scatter(x_filtered, z_filtered, **kwargs)
                plt.xlabel(x_name)
                plt.ylabel(z_name)
                plt.title(f'Fallback to Scatter: {plot_type}')
        else:
            # No x or y => just do a histogram of z
            plt.hist(z_filtered, **kwargs)
            plt.xlabel(z_name)
            plt.title('Filtered Histogram (z)')
            
        if axis_off : 
            plt.axis('off')
        if not show_grid: 
            plt.grid(False )
            
        plt.tight_layout()
        plt.show()

    return result

@SaveFile            
def dual_merge(
    df1: pd.DataFrame, 
    df2: pd.DataFrame,
    feature_cols: Union[list, tuple] = ('longitude', 'latitude'),
    find_closest: bool = False, 
    force_coords: bool = False,  
    threshold: float = 0.01,  
    how: str = 'inner', 
    savefile: Optional[str]=None, 
) -> pd.DataFrame:
    """
    Merge two DataFrames based on specified feature columns. The function 
    can match the features exactly or find the closest matches within a 
    specified distance threshold. It also allows for overwriting coordinates 
    or feature values from one DataFrame to another when a close match is found.

    Parameters
    ----------
    df1 : pd.DataFrame
        The first DataFrame to be merged. It contains the primary data 
        along with the feature columns (e.g., longitude, latitude) to be 
        merged on.

    df2 : pd.DataFrame
        The second DataFrame to be merged. It contains the data to be 
        matched with `df1` based on the specified feature columns.

    feature_cols : tuple or list, default ``('longitude', 'latitude')``
        The names of the columns in each DataFrame to merge on. It should 
        contain two columns representing features, such as coordinates 
        (longitude, latitude) or other relevant attributes. These columns 
        will be used to match the rows from `df1` to `df2`.

    find_closest : bool, default ``False``
        If ``True``, the function will attempt to find the closest points 
        in ``df2`` for each point in ``df1`` within the specified distance 
        threshold (`threshold`). If no exact match is found, the closest 
        point within the threshold will be considered.

    force_coords : bool, default ``False``
        If ``True``, when the closest points are found, the coordinates 
        of `df1` will overwrite those of `df2` for the matched points.

    threshold : float, default ``0.01``
        The maximum distance threshold within which points will be considered 
        as "close" for the closest point matching. The value is in the same 
        unit as the feature columns (e.g., degrees for latitude/longitude).

    how : str, default ``'inner'``
        The type of merge to perform. Options include:
        - ``'inner'``: Only includes points that appear in both DataFrames.
        - ``'left'``: All points from `df1` are included; unmatched points 
          from `df2` are excluded.
        - ``'right'``: All points from `df2` are included; unmatched points 
          from `df1` are excluded.
        - ``'outer'``: Includes all points from both DataFrames, with NaN 
          for unmatched points.

    Returns
    -------
    pd.DataFrame
        A DataFrame containing the merged data based on the specified 
        feature columns and merge type. If ``find_closest=True``, it will 
        contain the closest matches within the specified threshold, with 
        coordinates from ``df1`` overwritten if ``force_coordinates=True``.

    Notes
    -----
    - This function uses a KDTree for efficient nearest-neighbor searching 
      when ``find_closest=True``. This is useful when dealing with large 
      datasets that may not have exact coordinate matches.
    - When ``force_coordinates=True``, the coordinates from ``df1`` will 
      overwrite those from ``df2`` for the closest points. However, other 
      feature values will be kept from ``df2``.

    Examples
    --------
    >>> import pandas as pd
    >>> from gofast.utils.datautils import dual_merge
    >>> df1 = pd.DataFrame({
    >>>     'longitude': [1.1, 1.2, 1.3],
    >>>     'latitude': [2.1, 2.2, 2.3],
    >>>     'value1': [10, 20, 30]
    >>> })
    >>> df2 = pd.DataFrame({
    >>>     'longitude': [1.1, 1.4],
    >>>     'latitude': [2.1, 2.4],
    >>>     'value2': [100, 200]
    >>> })
    >>> result = dual_merge(df1, df2, feature_cols=('longitude', 'latitude'), 
    >>>                     find_closest=True, threshold=0.05)
    >>> print(result)
       longitude  latitude  value1  value2
    0        1.1       2.1      10     100

    See Also
    --------
    scipy.spatial.cKDTree: Used for finding the closest points in `df2` 
        when ``find_closest=True``. 
    pandas.merge: pandas.DataFrame.merge
        The pandas merge function, used to merge DataFrames based on columns.

    References
    ----------
    .. [1] Scipy Documentation, cKDTree
       https://docs.scipy.org/doc/scipy/reference/generated/scipy.spatial.cKDTree.html
    """

    # Ensure feature_cols are valid and both contain two elements
    feature_cols = columns_manager(feature_cols , empty_as_none= False )
    if len(feature_cols) != 2:
        raise ValueError(
            "feature_cols must contain exactly two features (e.g., longitude, latitude)")
    
    # check wether df1 and df2  are both dataframes.
    are_all_frames_valid(df1, df2 )
    
    # Extract columns from feature_cols for both DataFrames
    feature1_1, feature1_2 = feature_cols
    feature2_1, feature2_2 = feature_cols
    
    # Filter for relevant columns in both DataFrames
    df1_coords = df1[[feature1_1, feature1_2]]
    df2_coords = df2[[feature2_1, feature2_2]]

    if find_closest:
        # Use KDTree for fast nearest-neighbor search
        tree = cKDTree(df2_coords.values)
        
        # Query for the closest points in df2 for each point in df1
        dist, indices = tree.query(
            df1_coords.values, distance_upper_bound=threshold)
        
        # Filter out points that couldn't find a close match
        valid_idx = dist != np.inf
        df1_coords_closest = df1_coords.iloc[valid_idx]
        df2_coords_closest = df2_coords.iloc[indices[valid_idx]]

        if force_coords:
            # Force coordinates of df1 to overwrite df2
            df2_coords_closest[feature2_1] = df1_coords_closest[feature1_1].values
            df2_coords_closest[feature2_2] = df1_coords_closest[feature1_2].values
        
        # Update df1 with the closest matches from df2
        df1 = df1.iloc[valid_idx]
        df2 = df2.iloc[indices[valid_idx]]

    # Perform the merge based on the feature columns
    merged_data = pd.merge(
        df1,
        df2,
        how=how,
        left_on=[feature1_1, feature1_2],
        right_on=[feature2_1, feature2_2]
    )

    return merged_data

@isdf 
def extract_coordinates(
    df: pd.DataFrame,
    as_frame: bool = False,
    drop_xy: bool = False,
    error: Union[bool, str] = 'raise',
    verbose: int = 0
) -> Tuple[Union[Tuple[float, float], pd.DataFrame, None], pd.DataFrame, Tuple[str, str]]:
    """
    Identifies coordinate columns (longitude/latitude or easting/northing) 
    in a DataFrame, returns the coordinates or their central values, and 
    optionally removes the coordinate columns from the DataFrame.

    Parameters
    ----------
    df : pd.DataFrame
        The DataFrame expected to contain coordinates (`longitude` and 
        `latitude` or `easting` and `northing`). If both types are present, 
        `longitude` and `latitude` are prioritized.

    as_frame : bool, default=False
        If True, returns the coordinate columns as a DataFrame. If False, 
        computes and returns the midpoint values.

    drop_xy : bool, default=False
        If True, removes coordinate columns (`longitude`/`latitude` or 
        `easting`/`northing`) from the DataFrame after extracting them.

    error : Union[bool, str], {'raise', 'warn', 'ignore'} default='raise'
        If True, raises an error if `df` is not a DataFrame. If set to False, 
        converts errors to warnings. If set to ``"ignore"``, suppresses 
        warnings.

    verbose : int, default=0
        If greater than 0, outputs messages about coordinate detection.

    Returns
    -------
    Tuple[Union[Tuple[float, float], pd.DataFrame, None], pd.DataFrame, Tuple[str, str]]
        - A tuple containing either the midpoint (longitude, latitude) or 
          (easting, northing) if `as_frame=False` or the coordinate columns 
          as a DataFrame if `as_frame=True`.
        - The original DataFrame, optionally with coordinates removed if 
          `drop_xy=True`.
        - A tuple of detected coordinate column names, or an empty tuple if 
          none are detected.

    Notes
    -----
    - This function searches for either `longitude`/`latitude` or 
      `easting`/`northing` columns and returns them as coordinates. If both 
      are found, `longitude`/`latitude` is prioritized.
      
    - To calculate the midpoint of the coordinates, the function averages 
      the values in the columns:

      .. math::
          \text{midpoint} = \left(\frac{\text{longitude}_{min} + \text{longitude}_{max}}{2}, 
          \frac{\text{latitude}_{min} + \text{latitude}_{max}}{2}\right)

    Examples
    --------
    >>> import gofast as gf
    >>> from gofast.utils.spatial_utils import extract_coordinates
    >>> testdata = gf.datasets.make_erp(samples=7, seed=42, as_frame=True)

    # Extract midpoint coordinates
    >>> xy, d, xynames = extract_coordinates(testdata)
    >>> xy, xynames
    ((110.48627946874444, 26.051952363176344), ('longitude', 'latitude'))

    # Extract coordinates as a DataFrame without removing columns
    >>> xy, d, xynames = extract_coordinates(testdata, as_frame=True)
    >>> xy.head(2)
       longitude   latitude
    0  110.485833  26.051389
    1  110.485982  26.051577

    # Drop coordinate columns from the DataFrame
    >>> xy, d, xynames = extract_coordinates(testdata, drop_xy=True)
    >>> xy, xynames
    ((110.48627946874444, 26.051952363176344), ('longitude', 'latitude'))
    >>> d.head(2)
       station  resistivity
    0      0.0          1.0
    1     20.0        167.5

    References
    ----------
    .. [1] Fotheringham, A. Stewart, *Geographically Weighted Regression: 
           The Analysis of Spatially Varying Relationships*, Wiley, 2002.

    See Also
    --------
    pd.DataFrame : Main pandas data structure for handling tabular data.
    np.nanmean : Computes the mean along specified axis, ignoring NaNs.
    """
    
    def rename_if_exists(val: str, col: pd.Index, default: str) -> pd.DataFrame:
        """Rename column in `d` if `val` is found in column names."""
        match = list(filter(lambda x: val in x.lower(), col))
        if match:
            df.rename(columns={match[0]: default}, inplace=True)
        return df

    # Validate input is a DataFrame
    if not (hasattr(df, 'columns') and hasattr(df, '__array__')):
        emsg = ("Expected a DataFrame containing coordinates (`longitude`/"
                "`latitude` or `easting`/`northing`). Got type: "
                f"{type(df).__name__!r}")
        
        error = str(error).lower().strip()
        if error == 'raise':
            raise TypeError(emsg)
        if error =='warn':
            warnings.warn(emsg)
        return None, df, ()

    # Rename columns to standardized names if they contain coordinate values
    for name, std_name in zip(['lat', 'lon', 'east', 'north'], 
                              ['latitude', 'longitude', 'easting', 'northing']):
        df = rename_if_exists(name, df.columns, std_name)

    # Check for and prioritize coordinate columns
    coord_columns = []
    for x, y in [('longitude', 'latitude'), ('easting', 'northing')]:
        if x in df.columns and y in df.columns:
            coord_columns = [x, y]
            break

    # Extract coordinates as DataFrame or midpoint
    if coord_columns:
        xy = df[coord_columns] if as_frame else tuple(
            np.nanmean(df[coord_columns].values, axis=0))
    else:
        xy = None
    
    # Drop coordinates if `drop_xy=True`
    if drop_xy and coord_columns:
        df.drop(columns=coord_columns, inplace=True)

    # Verbose messaging
    if verbose > 0:
        print("###", "No" if not coord_columns else coord_columns, "coordinates found.")
    
    return xy, df, tuple(coord_columns)

@Deprecated(reason=( 
    "This function is deprecated and will be removed in future versions. "
    "Please use `extract_coordinates` instead, which provides enhanced "
    "flexibility and robustness for coordinates extraction.")
)
@isdf 
def get_xy_coordinates(
        df, as_frame=False, drop_xy=False, raise_exception=True, verbose=0
    ):
    """Check whether the coordinate values x, y exist in the data.
    
    Parameters 
    ------------
    df: Dataframe 
       Frame that is expected to contain the longitude/latitude or 
       easting/northing coordinates.  Note if all types of coordinates are
       included in the data frame, the longitude/latitude takes the 
       priority. 
    as_frame: bool, default= False, 
       Returns the coordinates values if included in the data as a frame rather 
       than computing the middle points of the line 
    drop_xy: bool, default=False, 
       Drop the coordinates in the data and return the data transformed inplace 
       
    raise_exception: bool, default=True 
       raise error message if data is not a dataframe. If set to ``False``, 
       exception is converted to a warning instead. To mute the warning set 
       `raise_exception` to ``mute``
       
    verbose: int, default=0 
      Send message whether coordinates are detected. 
         
    returns 
    --------
    xy, d, xynames: Tuple 
      xy : tuple of float ( longitude, latitude) or (easting/northing ) 
         if `as_frame` is set to ``True``. 
      d: Dataframe transformed (coordinated removed )  or not
      xynames: str, the name of coordinates detected. 
      
    Examples 
    ----------
    >>> import gofast as gf 
    >>> from gofast.utils.spatial_utils import get_xy_coordinates 
    >>> testdata = gf.datasets.make_erp ( samples =7, seed =42 , as_frame=True)
    >>> xy, d, xynames = get_xy_coordinates ( testdata,  )
    >>> xy , xynames 
    ((110.48627946874444, 26.051952363176344), ('longitude', 'latitude'))
    >>> xy, d, xynames = get_xy_coordinates ( testdata, as_frame =True  )
    >>> xy.head(2) 
        longitude   latitude        easting      northing
    0  110.485833  26.051389  448565.380621  2.881476e+06
    1  110.485982  26.051577  448580.339199  2.881497e+06
    >>> # remove longitude and  lat in data 
    >>> testdata = testdata.drop (columns =['longitude', 'latitude']) 
    >>> xy, d, xynames = get_xy_coordinates ( testdata, as_frame =True  )
    >>> xy.head(2) 
             easting      northing
    0  448565.380621  2.881476e+06
    1  448580.339199  2.881497e+06
    >>> # note testdata should be transformed inplace when drop_xy is set to True
    >>> xy, d, xynames = get_xy_coordinates ( testdata, drop_xy =True)
    >>> xy, xynames 
    ((448610.25612032827, 2881538.4380570543), ('easting', 'northing'))
    >>> d.head(2)
       station  resistivity
    0      0.0          1.0
    1     20.0        167.5
    >>> testdata.head(2) # coordinates are henceforth been dropped 
       station  resistivity
    0      0.0          1.0
    1     20.0        167.5
    >>> xy, d, xynames = get_xy_coordinates ( testdata, drop_xy =True)
    >>> xy, xynames 
    (None, ())
    >>> d.head(2)
       station  resistivity
    0      0.0          1.0
    1     20.0        167.5

    """   
    
    def get_value_in ( val,  col , default): 
        """ Get the value in the frame columns if `val` exists in """
        x = list( filter ( lambda x: x.find (val)>=0 , col)
                   )
        if len(x) !=0: 
            # now rename col  
            df.rename (columns = {x[0]: str(default) }, inplace = True ) 
            
        return df

    if not (
            hasattr ( df, 'columns') and hasattr ( df, '__array__') 
            ) : 
        emsg = ("Expect dataframe containing coordinates longitude/latitude"
                f" or easting/northing. Got {type (df).__name__!r}")
        
        raise_exception = str(raise_exception).lower().strip() 
        if raise_exception=='true': 
            raise TypeError ( emsg )
        
        if raise_exception  not in ('mute', 'silence'):  
            warnings.warn( emsg )
       
        return df 
    
    # check whether coordinates exists in the data columns 
    for name, tname in zip ( ('lat', 'lon', 'east', 'north'), 
                     ( 'latitude', 'longitude', 'easting', 'northing')
                     ) : 
        df = get_value_in(name, col = df.columns , default = tname )
       
    # get the exist coodinates 
    coord_columns  = []
    for x, y in zip ( ( 'longitude', 'easting' ), ( 'latitude', 'northing')):
        if ( x  in df.columns and y in df.columns ): 
            coord_columns.extend  ( [x, y] )

    xy  = df[ coord_columns] if len(coord_columns)!=0 else None 

    if ( not as_frame 
        and xy is not None ) : 
        # take the middle of the line and if both types of 
        # coordinates are supplied , take longitude and latitude 
        # and drop easting and northing  
        xy = tuple ( np.nanmean ( np.array ( xy ) , axis =0 )) [:2]

    xynames = tuple ( coord_columns)[:2]
    if ( 
            drop_xy  and len( coord_columns) !=0
            ): 
        # modifie the data inplace 
        df.drop ( columns=coord_columns, inplace = True  )

    if verbose: 
        print("###", "No" if len(xynames)==0 else ( 
            tuple (xy.columns) if as_frame else xy), "coordinates found.")
        
    return  xy , df , xynames 

@is_data_readable 
@validate_params ({ 
    'data': ['array-like'], 
    'method': [StrOptions({"abs", "absolute",  "relative"}), None], 
    })
@isdf
def batch_spatial_sampling(
    data,
    sample_size=0.1,
    n_batches=10,
    stratify_by=None,
    spatial_bins=10,
    spatial_cols=None,
    method="abs", 
    min_relative_ratio=.01, 
    random_state=42, 
    verbose=1, 
):
    """
    Batch resample spatial data with stratification over spatial and
    specified columns.

    This function divides the dataset into `n_batches` batches, each
    being a stratified sample of the data. It ensures that samples in
    the first batch are not present in subsequent batches, and so on.
    This is particularly useful when dealing with very large datasets
    that cannot be processed at once, allowing for batch processing in
    machine learning algorithms.

    Parameters
    ----------
    data : pandas.DataFrame
        The input DataFrame from which samples are to be drawn. It must
        contain the spatial coordinate columns specified in
        `spatial_cols`, and any additional columns specified in
        `stratify_by`.

    sample_size : float or int, optional
        The total number of samples to draw from `data`. If `sample_size`
        is a float between 0.0 and 1.0, it represents the fraction of the
        dataset to include in the sample (e.g., `sample_size=0.1` selects
        10% of the data). If `sample_size` is an integer, it represents
        the absolute number of samples to select. The default is ``0.1``.

    n_batches : int, optional
        The number of batches to divide the total samples into. The
        samples are divided as evenly as possible among the batches. The
        default is ``10``.

    stratify_by : str, list of str, optional
        A list of column names in `data` to use for stratification. The
        sampling will ensure that the distribution of these columns in
        each batch matches the distribution in the original dataset.

    spatial_bins : int or tuple/list of int, optional
        The number of bins to divide the spatial coordinates into for
        stratification. If an integer, the same number of bins is used
        for all spatial dimensions. If a tuple or list, its length must
        match the number of spatial columns specified in `spatial_cols`,
        and each element specifies the number of bins for that spatial
        dimension. The default is ``10``.

    spatial_cols : list or tuple of str, optional
        A list of column names in `data` representing spatial coordinates.
        The function can accept one or two columns (e.g., longitude and
        latitude). If ``None``, the function will look for columns named
        `'longitude'` and/or `'latitude'` in `data`. If only one spatial
        column is provided or found, a warning is issued, suggesting that
        providing both spatial columns is recommended for more accurate
        sampling. If more than two columns are provided, an error is
        raised.
    
    method : str, {'abs', 'relative'}, default='abs'
        Defines how the sample size is determined:
        - ``'abs'`` or ``'absolute'``: Uses a **fixed** sampling proportion
          based on `sample_size`.
        - ``'relative'``: Dynamically **scales** sampling based on dataset
          stratification, ensuring that all stratification groups receive
          a proportional sample while maintaining a minimum sampling ratio
          (controlled by `min_relative_ratio`).
        
        When ``method='relative'``, the function ensures that even small
        stratification groups receive a sufficient sample by applying
        `min_relative_ratio`.

    min_relative_ratio : float, default=0.01
        Controls the **minimum allowable fraction** of records that 
        must be sampled when ``method='relative'``.

        - Ensures that no group is **undersampled** to zero, even if
          its natural proportion in the dataset is very small.
        - Must be a value between ``0`` and ``1``.
        - The default value (``0.01``) means that at **least 1% of the
          total dataset** will be sampled from each stratification group,
          regardless of its relative size.
        
        **Example Scenarios:**
        
        - If `min_relative_ratio=0.05`, then each group **must** 
          contribute **at least 5%** of the total dataset size (if possible).
        - If a group is too small to reach this minimum, its entire
          subset is sampled instead.
        - This ensures that no group receives **less than
        ``min_relative_ratio × total samples**``.
        
    random_state : int, optional
        Controls the randomness of the sampling for reproducibility. This
        integer seed is used to initialize the random number generator.
        The default is ``42``.
    
    verbose: bool, default=False, 
       If `True`, displays a progress bar and detailed status messages
       during execution. Useful for monitoring the process, especially
       when working with large datasets.

    Returns
    -------
    batches : list of pandas.DataFrame
        A list of DataFrames, each representing a batch of the stratified
        sampled data.

    Notes
    -----
    The function performs stratified sampling based on spatial bins and
    other specified stratification columns. Spatial coordinates are
    binned using quantile-based discretization (:func:`pandas.qcut`),
    ensuring each bin has approximately the same number of observations.

    The total number of samples, :math:`n`, is divided among the batches,
    and within each batch, samples are drawn in a stratified manner. The
    sample size for each batch is calculated as:

    .. math::

        n_{\text{batch}} = \left\lfloor \frac{n}{n_{\text{batches}}} \right\rfloor

    The remaining samples are distributed among the first few batches:

    .. math::

        n_{\text{leftover}} = n \mod n_{\text{batches}}

    For each batch, the number of samples per stratification group is
    calculated based on the proportion of the group size to the remaining
    data size:

    .. math::

        n_{i} = \left\lceil \frac{N_{i}}{N_{\text{remaining}}}\\
            \times n_{\text{batch}} \right\rceil

    where:

    - :math:`N_{i}` is the size of group :math:`i`.
    - :math:`N_{\text{remaining}}` is the total number of samples
      remaining in the data.
    - :math:`n_{i}` is the number of samples to draw from group
      :math:`i`.

    After sampling, the selected samples are removed from the remaining
    data to ensure that they are not selected again in subsequent batches.

    Examples
    --------
    Examples
    --------
    **Case 1: Stratified Sampling (Using 'year' and 'geological_category')**
    
    >>> from gofast.utils.spatial_utils import batch_spatial_sampling
    >>> import pandas as pd
    >>> import numpy as np
    
    >>> # Create a sample dataset
    >>> np.random.seed(42)
    >>> df = pd.DataFrame({
    ...     "id": np.arange(10_000),
    ...     "longitude": np.random.uniform(-180, 180, 10_000),  # Geographic range
    ...     "latitude": np.random.uniform(-90, 90, 10_000),     # Geographic range
    ...     "year": np.random.randint(1990, 2025, 10_000),  # Temporal feature
    ...     "geological_category": np.random.choice(
    ...         ["Sedimentary", "Metamorphic", "Igneous"], 10_000
    ...     ),
    ...     "value": np.random.randn(10_000)  # Random numerical data
    ... })
    
    >>> # Perform stratified batch sampling
    >>> sampled_batches = batch_spatial_sampling(
    ...     data=df,
    ...     sample_size=0.05,  # 5% of total data
    ...     n_batches=5,
    ...     stratify_by=['year', 'geological_category'],  # Stratify by year & geology type
    ...     spatial_bins=(10, 15),
    ...     spatial_cols=['longitude', 'latitude'],
    ...     random_state=42
    ... )
    
    >>> for i, batch in enumerate(sampled_batches):
    ...     print(f"Batch {i+1}: {batch.shape}")
    
    Creating 5 stratified batches with a total of 500 samples...
    Batch Sampling Progress: 100%|██████████| 5/5 [00:01<00:00,  4.43it/s]
    Batch sampling completed. 5 batches created.
    
    **Stratified Sampling Results:**
    Batch 1: (100, 6)
    Batch 2: (100, 6)
    Batch 3: (100, 6)
    Batch 4: (100, 6)
    Batch 5: (100, 6)
    
    **Case 2: Random Sampling (Without Stratification)**
    
    >>> sampled_batches = batch_spatial_sampling(
    ...     data=df,
    ...     sample_size=0.05,
    ...     n_batches=5,
    ...     stratify_by=None,  # No stratification
    ...     spatial_bins=(10, 15),
    ...     spatial_cols=['longitude', 'latitude'],
    ...     random_state=42
    ... )
    
    >>> for i, batch in enumerate(sampled_batches):
    ...     print(f"Batch {i+1}: {batch.shape}")
    
    Creating 5 random batches with a total of 500 samples...
    Batch Sampling Progress: 100%|██████████| 5/5 [00:00<00:00, 247.27it/s]
    Batch sampling completed. 5 batches created.
    
    **Random Sampling Results:**
    Batch 1: (100, 6)
    Batch 2: (100, 6)
    Batch 3: (100, 6)
    Batch 4: (100, 6)
    Batch 5: (100, 6)


    See Also
    --------
    spatial_sampling : Perform stratified sampling without batching.

    References
    ----------
    .. [1] Kotsiantis, S., Kanellopoulos, D., & Pintelas, P. (2006).
           "Data preprocessing for supervised learning." *International
           Journal of Computer Science*, 1(2), 111-117.

    """
    data = data.copy()
    total_samples = sample_size
    if isinstance(sample_size, float):
        if not 0 < sample_size < 1:
            raise ValueError("When sample_size is a float, it must be between 0 and 1.")
        total_samples = int(len(data) * sample_size)
    elif isinstance(sample_size, int):
        if sample_size <= 0:
            raise ValueError("sample_size must be positive.")
    else:
        raise ValueError("sample_size must be a float or int.")

    if total_samples > len(data):
        raise ValueError("sample_size is larger than the dataset.")

    if n_batches <= 0:
        raise ValueError("n_batches must be a positive integer.")

    sample_size_per_batch = total_samples // n_batches
    leftover = total_samples % n_batches

    batches = []
    remaining_data = data.copy()
    sampled_indices = set()
    rng = np.random.RandomState(random_state)

    # Set default spatial columns if not specified
    spatial_cols = columns_manager(spatial_cols) 
    if spatial_cols is None:
        spatial_cols = []
        if 'longitude' in data.columns:
            spatial_cols.append('longitude')
        if 'latitude' in data.columns:
            spatial_cols.append('latitude')
        if not spatial_cols:
            raise ValueError(
                "No spatial columns specified and "
                "'longitude' and 'latitude' not found in data."
            )
        if len(spatial_cols) == 1:
            warnings.warn(
                f"Only one spatial column '{spatial_cols[0]}' found. "
                "Using it for spatial stratification. "
                "For more accurate sampling, providing both spatial "
                "columns is recommended.",
                UserWarning
            )
    else:
        if not isinstance(spatial_cols, (list, tuple)):
            raise ValueError(
                "spatial_cols must be a list or tuple of column names."
            )
        if len(spatial_cols) > 2:
            raise ValueError(
                "spatial_cols can have at most two columns."
            )
        for col in spatial_cols:
            if col not in data.columns:
                raise ValueError(
                    f"Spatial column '{col}' not found in data."
                )
        if len(spatial_cols) == 1:
            warnings.warn(
                f"Only one spatial column '{spatial_cols[0]}' specified. "
                "For more accurate sampling, providing two spatial columns "
                "is recommended.",
                UserWarning
            )
    # Validate spatial_bins
    if isinstance(spatial_bins, int):
        n_bins_list = [spatial_bins] * len(spatial_cols)
    elif isinstance(spatial_bins, (tuple, list)):
        if len(spatial_bins) != len(spatial_cols):
            raise ValueError(
                "Length of spatial_bins must match number of spatial_cols."
            )
        n_bins_list = list(spatial_bins)
    else:
        raise ValueError(
            "spatial_bins must be int or tuple/list of int."
        )
    # Create spatial bins in the original data
    for col, n_bins, axis in zip(
        spatial_cols, n_bins_list, ['x_bin', 'y_bin']
    ):
        data[axis] = pd.qcut(
            data[col],
            q=n_bins,
            duplicates='drop'
        )
    # Create combined stratification key in original data
    # Create combined stratification key
    if stratify_by is not None:
        strat_columns = stratify_by + [
            axis for axis in ['x_bin', 'y_bin'][:len(spatial_cols)]
        ]
        if verbose and len(data) > 10_000:
            print(f"\nGenerating stratification keys for {len(data):,}"
                  " records...")
            print(" This may take some time. Please be patient...")

        # Optimized vectorized concatenation
        data['strat_key'] = data[strat_columns].astype(str).agg('_'.join, axis=1)

        if verbose and len(data) > 10_000:
            print("Stratification keys generated"
                  f" successfully for {len(data):,} records.")
    else:
        data['strat_key'] = 'all_data'  # Single group for random sampling
        
    # Initialize remaining data
    remaining_data = data.copy()
    batches = []

    # Set initial random state
    rng = np.random.RandomState(random_state)

    if verbose:
        print(f"\nCreating {n_batches} stratified batches with"
              f" a total of {total_samples:,} samples...")

    # TQDM progress bar
    if verbose and HAS_TQDM:
        progbar = tqdm(
            range(n_batches),
            total=n_batches,
            ascii=True,
            ncols=80,
            desc="Batch Sampling Progress"
        )
    
    if method=="relative": 
        min_relative_ratio= assert_ratio(
            min_relative_ratio, bounds=(0, 1), 
            excludes = (0, 1), 
            name="`min_relative_ratio`"
        )
    for batch_idx in range(n_batches):
        # Adjust sample size for batches if total_samples
        # is not divisible by n_batches
        if batch_idx < leftover:
            batch_sample_size = sample_size_per_batch + 1
        else:
            batch_sample_size = sample_size_per_batch

        # if batch_sample_size > len(remaining_data):
        #     batch_sample_size = len(remaining_data)
        batch_sample_size = min(batch_sample_size, len(remaining_data))
        
        # Group remaining data by stratification key
        grouped = remaining_data.groupby('strat_key')
        # Calculate number of samples per group
        group_sizes = grouped.size()
        total_size = group_sizes.sum()
        
        if method in ["abs", "absolute"]:
            group_sample_sizes = (
                (group_sizes / total_size * batch_sample_size)
                .round()
                .astype(int)
            )
        else:  # "relative"
            relative_scale = np.clip(batch_sample_size / len(
                remaining_data), min_relative_ratio, 1)
            group_sample_sizes = (
                (group_sizes * relative_scale)
                .round()
                .astype(int)
            )
    
        # Sample data from each group
        sampled_indices = []
        for strat_value, group in grouped:
            n = group_sample_sizes.loc[strat_value]
            if n > 0 and len(group) > 0:
                sampled_group = group.sample(
                    n=min(n, len(group)),
                    random_state=rng.randint(0, 10000)
                )
                sampled_indices.extend(sampled_group.index)
        # Create the sampled DataFrame
        batch_sampled_data = remaining_data.loc[sampled_indices]
        batches.append(batch_sampled_data.drop(
            columns=['strat_key'] + [axis for axis in [
                'x_bin', 'y_bin'][:len(spatial_cols)]]))
        # Remove sampled data from remaining_data
        remaining_data = remaining_data.drop(index=sampled_indices)
        if len(remaining_data) == 0:
            break  # No more data to sample
        
        if verbose and HAS_TQDM:
            progbar.update(1)

    if verbose and HAS_TQDM:
        progbar.close()
    
    if verbose:
        print(f"\nBatch sampling completed. {len(batches)} batches created.")
    
    has_empty_batches = any([ b.empty for b in batches])
    
    if verbose and has_empty_batches:
        warnings.warn(
            "\nNo records were sampled. This is likely due to"
            " insufficient data for the specified stratification"
            f" columns {stratify_by}. To resolve this, consider:\n"
            " • Using a different stratification method.\n"
            " • Increasing the dataset size to include more"
            " representative data.\n"
            " • Adjusting the sample size to ensure sufficient"
            " records per group.\n"
            " • Or, setting `stratify_by=None` to perform"
            " random sampling instead."
        )
        
    return batches

@SaveFile
@is_data_readable 
@validate_params ({ 
    'data': ['array-like'], 
    'method': [StrOptions({"abs", "absolute",  "relative"}), None], 
    })
@isdf
def spatial_sampling(
    data,
    sample_size=0.01,
    stratify_by=None,
    spatial_bins=10,
    spatial_cols=None,
    method='abs', 
    min_relative_ratio=.01, 
    random_state=42, 
    savefile=None, 
    verbose=1,
    
):
    """
    Sample spatial data intelligently to represent the distribution
    of the whole area and include different years.

    This function performs stratified sampling on spatial data,
    ensuring that the sample reflects both spatial distribution
    and temporal aspects of the entire dataset [1]_. It combines spatial
    stratification based on coordinates and additional stratification
    columns specified by the user.

    Parameters
    ----------
    data : pandas.DataFrame
        The input DataFrame to sample from. Must contain spatial
        coordinate columns (e.g., `'longitude'`, `'latitude'`) and
        any columns specified in ``stratify_by``.
    sample_size : float or int, optional
        The proportion or absolute number of samples to select.
        If float, should be between 0.0 and 1.0 and represents the
        fraction of the dataset to include in the sample.
        If int, represents the absolute number of samples to select.
        Default is ``0.01`` (1% of the data).
    stratify_by : list of str, optional
        List of column names to stratify by.
    spatial_bins : int or tuple/list of int, optional
        Number of bins to divide the spatial coordinates into.
        If an integer, the same number of bins is used for all spatial
        dimensions. If a tuple or list, its length must match the number
        of spatial columns, specifying the number of bins for each spatial
        dimension. Default is ``10``.
    spatial_cols : list or tuple of str, optional
        List of spatial coordinate column names. Can accept one or two
        columns. If ``None``, the function checks for columns named
        `'longitude'` and/or `'latitude'` in ``data``. If only one spatial
        column is provided or found, a warning is issued, suggesting that
        providing both spatial columns is recommended for more accurate
        sampling. If more than two columns are provided, an error is raised.
        
    method : str, {'abs', 'relative'}, default='abs'
        Defines how the sample size is determined:
        - ``'abs'`` or ``'absolute'``: Uses a **fixed** sampling proportion
          based on `sample_size`.
        - ``'relative'``: Dynamically **scales** sampling based on dataset
          stratification, ensuring that all stratification groups receive
          a proportional sample while maintaining a minimum sampling ratio
          (controlled by `min_relative_ratio`).
        
        When ``method='relative'``, the function ensures that even small
        stratification groups receive a sufficient sample by applying
        `min_relative_ratio`.

    min_relative_ratio : float, default=0.01
        Controls the **minimum allowable fraction** of records that 
        must be sampled when ``method='relative'``.

        - Ensures that no group is **undersampled** to zero, even if
          its natural proportion in the dataset is very small.
        - Must be a value between ``0`` and ``1``.
        - The default value (``0.01``) means that at **least 1% of the
          total dataset** will be sampled from each stratification group,
          regardless of its relative size.
        
        **Example Scenarios:**
        
        - If `min_relative_ratio=0.05`, then each group **must** 
          contribute **at least 5%** of the total dataset size (if possible).
        - If a group is too small to reach this minimum, its entire
          subset is sampled instead.
        - This ensures that no group receives **less than
        ``min_relative_ratio × total samples**``.

    random_state : int, optional
        Random seed for reproducibility. Default is ``42``.
        
    verbose: bool, default=False, 
       If `True`, displays a progress bar and detailed status messages
       during execution. Useful for monitoring the process, especially
       when working with large datasets.

    Returns
    -------
    sampled_data : pandas.DataFrame
        A sampled DataFrame representing the distribution of the whole
        area and including different years.

    Notes
    -----
    The function performs stratified sampling based on spatial bins
    and other specified stratification columns. Spatial coordinates
    are binned using quantile-based discretization (:func:`pandas.qcut`),
    ensuring each bin has approximately the same number of observations.

    Let :math:`N` be the total number of samples in ``data``, and
    :math:`n` be the desired sample size. The function calculates the
    number of samples to draw from each stratification group based on
    the proportion of the group size to the total dataset size:

    .. math::

        n_i = \left\lceil \frac{N_i}{N} \times n \right\rceil

    where :math:`N_i` is the size of group :math:`i`, and :math:`n_i`
    is the number of samples to draw from group :math:`i`.

    The function ensures that:

    - All specified spatial and stratification columns exist in ``data``.
    - The number of spatial bins matches the number of spatial columns.
    - The sample size is valid (positive float between 0 and 1, or
      positive integer).

    Warnings are issued if:

    - Only one spatial column is used, suggesting that using two spatial
      columns is recommended for more accurate sampling.

    Examples
    --------
    >>> from gofast.utils.spatial_utils import spatial_sampling
    >>> import pandas as pd
    >>> # Assume 'df' is a pandas DataFrame with columns
    >>> # 'longitude', 'latitude', 'year', and other data.
    >>> sampled_df = spatial_sampling(
    ...     data=df,
    ...     sample_size=0.05,
    ...     stratify_by=['year', 'geological_category'],
    ...     spatial_bins=(10, 15),
    ...     spatial_cols=['longitude', 'latitude'],
    ...     random_state=42
    ... )
    >>> print(sampled_df.shape)

    See Also
    --------
    pandas.qcut : Quantile-based discretization function used for binning.
    sklearn.model_selection.StratifiedShuffleSplit : For stratified sampling.
    batch_spatial_sampling: Resample spatial data with batching. 

    References
    ----------
    .. [1] Kotsiantis, S., Kanellopoulos, D., & Pintelas, P. (2006).
           "Data preprocessing for supervised learning." *International
           Journal of Computer Science*, 1(2), 111-117.

    """
    data = data.copy()
    # Set default spatial columns if not specified
    spatial_cols= columns_manager(spatial_cols)

    if spatial_cols is None:
        spatial_cols = []
        if 'longitude' in data.columns:
            spatial_cols.append('longitude')
        if 'latitude' in data.columns:
            spatial_cols.append('latitude')
        if not spatial_cols:
            raise ValueError(
                "No spatial columns specified and "
                "'longitude' and 'latitude' not found in data."
            )
        if len(spatial_cols) == 1:
            warnings.warn(
                f"Only one spatial column '{spatial_cols[0]}' found. "
                "Using it for spatial stratification. "
                "For more accurate sampling, providing both spatial "
                "columns is recommended.",
                UserWarning
            )
    else:
        if not isinstance(spatial_cols, (list, tuple)):
            raise ValueError(
                "spatial_cols must be a list or tuple of column names."
            )
        if len(spatial_cols) > 2:
            raise ValueError(
                "spatial_cols can have at most two columns."
            )
        for col in spatial_cols:
            if col not in data.columns:
                raise ValueError(
                    f"Spatial column '{col}' not found in data."
                )
        if len(spatial_cols) == 1:
            warnings.warn(
                f"Only one spatial column '{spatial_cols[0]}' specified. "
                "For more accurate sampling, providing two spatial columns "
                "is recommended.",
                UserWarning
            )
    # Validate spatial_bins
    if isinstance(spatial_bins, int):
        n_bins = validate_positive_integer(
            spatial_bins,
            'spatial_bins'
        )
        n_bins_list = [n_bins] * len(spatial_cols)
    elif isinstance(spatial_bins, (tuple, list)):
        if len(spatial_bins) != len(spatial_cols):
            raise ValueError(
                "Length of spatial_bins must match number of spatial_cols."
            )
        n_bins_list = [
            validate_positive_integer(
                n, 'spatial_bins'
            ) for n in spatial_bins
        ]
    else:
        raise ValueError(
            "spatial_bins must be int or tuple/list of int."
        )
    
    # if verbose and HAS_TQDM are True.
    if verbose and HAS_TQDM:
        progbar = tqdm(
            zip(spatial_cols, n_bins_list, ['x_bin', 'y_bin']),
            total=len(spatial_cols),
            ascii=True,
            ncols=77,
            desc=f"{'Creating spat. bins: ' + str(len(spatial_cols)):<20}"
        )
    # Create spatial bins
    for col, n_bins, axis in zip(
            spatial_cols, n_bins_list, ['x_bin', 'y_bin']):
        data[axis] = pd.qcut(
            data[col],
            q=n_bins,
            duplicates='drop'
        )
        if verbose and HAS_TQDM:
            progbar.update(1)
    
    if verbose and HAS_TQDM:
        progbar.close()

    stratify_by= columns_manager(stratify_by, empty_as_none=False )
    # Create combined stratification key
    strat_columns = stratify_by + [
        axis for axis in ['x_bin', 'y_bin'][:len(spatial_cols)]
    ]
    if verbose and len(data) > 10_000:
        print("\nGenerating stratification keys...") 
        print(f"This may take some time for {len(data):,}"
              " records. Please be patient...")
              
    # data['strat_key'] = data[strat_columns].apply(
    #     lambda row: '_'.join(row.values.astype(str)),
    #     axis=1
    # )
    # Using .agg and .astype(str) for vectorized string concatenation
    data['strat_key'] = data[strat_columns].astype(str).agg('_'.join, axis=1)

    # Verbose message when done
    if verbose and len(data)> 10_000:
        print("Stratification keys generated successfully"
              f" for {len(data):,} records.")
    # Determine total number of samples
    if isinstance(sample_size, float):
        if not 0 < sample_size < 1:
            raise ValueError(
                "When sample_size is a float, it must be between 0 and 1."
            )
        n_samples = int(len(data) * sample_size)
    elif isinstance(sample_size, int):
        n_samples = validate_positive_integer(
            sample_size,
            'sample_size'
        )
    else:
        raise ValueError(
            "sample_size must be a positive float or int."
        )
    # Group data by stratification key
    grouped = data.groupby('strat_key')
    if verbose:
        print(f"Data grouped into {len(grouped):,} stratified bins.")
        
    # Apply stratification if stratify_by is provided
    if stratify_by is not None:
        # Calculate number of samples per group
        group_sizes = grouped.size()
        total_size = group_sizes.sum()
        
        if method in ["abs", "absolute"]:
            group_sample_sizes = (
                (group_sizes / total_size * n_samples)
                .round()
                .astype(int)
            )
        else:  # "relative"
            min_relative_ratio = assert_ratio(
                min_relative_ratio, bounds=(0, 1), 
                exclude_values= [0, 1], 
                name="`min_relative_ratio`"
            ) 
            relative_scale = np.clip(
                n_samples / len(data), min_relative_ratio, 1)  
            group_sample_sizes = (
                (group_sizes * relative_scale)
                .round()
                .astype(int)
            )
        
        # Sample data from each group
        sampled_indices = []
        np.random.seed(random_state)
        # Use tqdm to wrap the grouped iterator 
        # if verbose and HAS_TQM are True.
        if verbose and HAS_TQDM:
            progbar = tqdm(
                grouped,
                total=len(grouped),
                ascii=True,
                ncols=77,
                desc=f"Sampling {n_samples:,} records"
            )
        
        for strat_value, group in grouped:
            n = group_sample_sizes.loc[strat_value]
            if n > 0 and len(group) > 0:
                sampled_group = group.sample(
                    n=min(n, len(group)),
                    random_state=np.random.randint(
                        0, 10_000
                    )
                )
                sampled_indices.extend(
                    sampled_group.index
                )
            if verbose and HAS_TQDM:
                progbar.update(1)
                
        if verbose and HAS_TQDM:
            progbar.close() 
    else: 
        sampled_indices = np.random.choice(
            data.index, size=n_samples,
            replace=False
        )
        
    # Create the sampled DataFrame
    sampled_data = data.loc[
        sampled_indices
    ]
    # Drop helper columns
    cols_to_drop = ['strat_key'] + [
        axis for axis in ['x_bin', 'y_bin'][:len(spatial_cols)]
    ]
    sampled_data = sampled_data.drop(
        columns=cols_to_drop
    )
    if verbose:
        print(f"\nSampling completed: {len(sampled_indices):,}"
              " records selected.")
    
    if verbose and sampled_data.empty:
        warnings.warn(
            "\nNo records were sampled. This is likely due to"
            " insufficient data for the specified stratification"
            f" columns {stratify_by}. To resolve this, consider:\n"
            " • Using a different stratification method.\n"
            " • Increasing the dataset size to include more"
            " representative data.\n"
            " • Adjusting the sample size to ensure sufficient"
            " records per group.\n"
            " • Or, setting `stratify_by=None` to perform"
            " random sampling instead."
        )

    return sampled_data.reset_index(
        drop=True
    )


@validate_params({ 
    'y': ['array-like'], 
    'yt': ['array-like'], 
    'threshold': [Interval (Real, 0, 1 , closed='neither')], 
    'mode': [StrOptions({'strict', 'soft'})],
    'trailer': [str], 
    })
def make_mxs_labels(
    y,
    yt,
    threshold=0.5, 
    star_mxs=True, 
    return_ymxs=False,
    mode="strict", 
    include_nan=False, 
    trailer="*"
    ):
    """
    Compute the similarity between labels in arrays true y and predicted yt. 
    
    Function transform yt based on these similarities, and create a new 
    array `ymxs` by filling NaN values in y with corresponding labels from 
    transformed yt. Handles NaN values in `yt` based on the `mode` and
    `include_nan` parameters. See more in [1]_

    Parameters
    ----------
    y : array-like
        The target array containing valid labels and potentially NaN values.
    yt : array-like
        The array containing predicted labels from KMeans.
    threshold : float, optional
        The threshold for considering a label in `y` as similar to a label 
        in `yt` (default is 0.5).
    star_mxs : bool, optional
        If True, appends `trailer` to labels in `yt` when similarity is found 
        (default is True).
    return_ymx : bool, optional
        If True, returns the mixed array `ymx`; otherwise, returns a 
        dictionary of label similarities (default is False).
    mode : str, optional
        "strict" or "soft" handling of NaN values in `yt` (default is "strict").
    include_nan : bool, optional
        If True and `mode` is "soft", includes NaN values in `yt` during 
        similarity computation (default is False).
    trailer : str, optional
        The string to append to labels in `yt` when `star_mxs` is True
        (default is "*").

    Returns
    -------
    array or dict
        Mixed array `ymx` if `return_ymx` is True; otherwise, a 
        dictionary representing similarities of labels in `y` and `yt`.

    Raises
    ------
    ValueError
        If `yt` contains NaN values in "strict" mode or if `trailer` 
        is a number.
        
    References
    -----------
    [1] Kouadio, K.L, Liu R., Liu J., A mixture Learning Strategy for predicting 
        permeability coefficient K (2024). Computers and Geosciences, doi:XXXXX 

    Examples
    --------
    >>> y = np.array([1, 2, np.nan, 4])
    >>> yt = np.array([1, 2, 3, 4])
    >>> make_mxs_labels(y, yt, threshold=0.5, star_mxs=True, return_ymx=True, trailer="#")
    array([1, 2, '3#', '44#'])

    >>> make_mxs(y, yt, threshold=1.5, star_mxs=False, return_ymx=False, mode="soft")
    {1: True, 2: True, np.nan: False, 4: True}
    """
    from sklearn.metrics import pairwise_distances
    
    if not isinstance(trailer, str) or trailer.isdigit():
        raise ValueError("trailer must be a non-numeric string.")

    if mode == "strict" and np.isnan(yt).any():
        raise ValueError("yt should not contain NaN values in 'strict' mode.")

    # Appending trailer to yt if star_mxs is True
    yt_transformed = np.array([f"{label}{trailer}" for label in yt]
                              ) if star_mxs else yt.copy()

    # Computing similarities and transforming yt
    similarities = {}
    for i, label_y in enumerate(y):
        include_label = not np.isnan(label_y) or (include_nan and mode == "soft")
        if include_label:
            similarity = pairwise_distances([[label_y]], [[yt[i]]])[0][0] <= threshold
            similarities[label_y] = similarity
            if similarity and star_mxs:
                # Transform similar labels in yt
                label_yt_trailer = f"{yt[i]}{trailer}"
                yt_transformed[yt_transformed == label_yt_trailer
                               ] = f"{label_y}{label_yt_trailer}"
    # Filling NaN positions in y with corresponding labels from transformed yt
    ymxs = np.where(np.isnan(y), yt_transformed, y)
    
    return ymxs if return_ymxs else similarities

def savgol_coeffs(window_length, polyorder, deriv=0, delta=1.0, pos=None,
                  use="conv"):
    """Compute the coefficients for a 1-D Savitzky-Golay FIR filter.

    Parameters
    ----------
    window_length : int
        The length of the filter window (i.e., the number of coefficients).
        `window_length` must be an odd positive integer.
    polyorder : int
        The order of the polynomial used to fit the samples.
        `polyorder` must be less than `window_length`.
    deriv : int, optional
        The order of the derivative to compute. This must be a
        nonnegative integer. The default is 0, which means to filter
        the data without differentiating.
    delta : float, optional
        The spacing of the samples to which the filter will be applied.
        This is only used if deriv > 0.
    pos : int or None, optional
        If pos is not None, it specifies evaluation position within the
        window. The default is the middle of the window.
    use : str, optional
        Either 'conv' or 'dot'. This argument chooses the order of the
        coefficients. The default is 'conv', which means that the
        coefficients are ordered to be used in a convolution. With
        use='dot', the order is reversed, so the filter is applied by
        dotting the coefficients with the data set.

    Returns
    -------
    coeffs : 1-D ndarray
        The filter coefficients.

    References
    ----------
    A. Savitzky, M. J. E. Golay, Smoothing and Differentiation of Data by
    Simplified Least Squares Procedures. Analytical Chemistry, 1964, 36 (8),
    pp 1627-1639.

    See Also
    --------
    savgol_filter

    Examples
    --------
    >>> from gofast.utils.spatial_utils import savgol_coeffs
    >>> savgol_coeffs(5, 2)
    array([-0.08571429,  0.34285714,  0.48571429,  0.34285714, -0.08571429])
    >>> savgol_coeffs(5, 2, deriv=1)
    array([ 2.00000000e-01,  1.00000000e-01,  2.07548111e-16, -1.00000000e-01,
           -2.00000000e-01])

    Note that use='dot' simply reverses the coefficients.

    >>> savgol_coeffs(5, 2, pos=3)
    array([ 0.25714286,  0.37142857,  0.34285714,  0.17142857, -0.14285714])
    >>> savgol_coeffs(5, 2, pos=3, use='dot')
    array([-0.14285714,  0.17142857,  0.34285714,  0.37142857,  0.25714286])

    `x` contains data from the parabola x = t**2, sampled at
    t = -1, 0, 1, 2, 3.  `c` holds the coefficients that will compute the
    derivative at the last position.  When dotted with `x` the result should
    be 6.

    >>> x = np.array([1, 0, 1, 4, 9])
    >>> c = savgol_coeffs(5, 2, pos=4, deriv=1, use='dot')
    >>> c.dot(x)
    6.0
    """

    # An alternative method for finding the coefficients when deriv=0 is
    #    t = np.arange(window_length)
    #    unit = (t == pos).astype(int)
    #    coeffs = np.polyval(np.polyfit(t, unit, polyorder), t)
    # The method implemented here is faster.

    # To recreate the table of sample coefficients shown in the chapter on
    # the Savitzy-Golay filter in the Numerical Recipes book, use
    #    window_length = nL + nR + 1
    #    pos = nL + 1
    #    c = savgol_coeffs(window_length, M, pos=pos, use='dot')

    if polyorder >= window_length:
        raise ValueError("polyorder must be less than window_length.")

    halflen, rem = divmod(window_length, 2)

    if rem == 0:
        raise ValueError("window_length must be odd.")

    if pos is None:
        pos = halflen

    if not (0 <= pos < window_length):
        raise ValueError("pos must be nonnegative and less than "
                         "window_length.")

    if use not in ['conv', 'dot']:
        raise ValueError("`use` must be 'conv' or 'dot'")

    if deriv > polyorder:
        coeffs = np.zeros(window_length)
        return coeffs

    # Form the design matrix A. The columns of A are powers of the integers
    # from -pos to window_length - pos - 1. The powers (i.e., rows) range
    # from 0 to polyorder. (That is, A is a vandermonde matrix, but not
    # necessarily square.)
    x = np.arange(-pos, window_length - pos, dtype=float)
    if use == "conv":
        # Reverse so that result can be used in a convolution.
        x = x[::-1]

    order = np.arange(polyorder + 1).reshape(-1, 1)
    A = x ** order

    # y determines which order derivative is returned.
    y = np.zeros(polyorder + 1)
    # The coefficient assigned to y[deriv] scales the result to take into
    # account the order of the derivative and the sample spacing.
    y[deriv] = float_factorial(deriv) / (delta ** deriv)

    # Find the least-squares solution of A*c = y
    coeffs, _, _, _ = lstsq(A, y)

    return coeffs


def _polyder(p, m):
    """Differentiate polynomials represented with coefficients.

    p must be a 1-D or 2-D array.  In the 2-D case, each column gives
    the coefficients of a polynomial; the first row holds the coefficients
    associated with the highest power. m must be a nonnegative integer.
    (numpy.polyder doesn't handle the 2-D case.)
    """

    if m == 0:
        result = p
    else:
        n = len(p)
        if n <= m:
            result = np.zeros_like(p[:1, ...])
        else:
            dp = p[:-m].copy()
            for k in range(m):
                rng = np.arange(n - k - 1, m - k - 1, -1)
                dp *= rng.reshape((n - m,) + (1,) * (p.ndim - 1))
            result = dp
    return result


def _fit_edge(x, window_start, window_stop, interp_start, interp_stop,
              axis, polyorder, deriv, delta, y):
    """
    Given an N-d array `x` and the specification of a slice of `x` from
    `window_start` to `window_stop` along `axis`, create an interpolating
    polynomial of each 1-D slice, and evaluate that polynomial in the slice
    from `interp_start` to `interp_stop`. Put the result into the
    corresponding slice of `y`.
    """

    # Get the edge into a (window_length, -1) array.
    x_edge = axis_slice(x, start=window_start, stop=window_stop, axis=axis)
    if axis == 0 or axis == -x.ndim:
        xx_edge = x_edge
        swapped = False
    else:
        xx_edge = x_edge.swapaxes(axis, 0)
        swapped = True
    xx_edge = xx_edge.reshape(xx_edge.shape[0], -1)

    # Fit the edges.  poly_coeffs has shape (polyorder + 1, -1),
    # where '-1' is the same as in xx_edge.
    poly_coeffs = np.polyfit(np.arange(0, window_stop - window_start),
                             xx_edge, polyorder)

    if deriv > 0:
        poly_coeffs = _polyder(poly_coeffs, deriv)

    # Compute the interpolated values for the edge.
    i = np.arange(interp_start - window_start, interp_stop - window_start)
    values = np.polyval(poly_coeffs, i.reshape(-1, 1)) / (delta ** deriv)

    # Now put the values into the appropriate slice of y.
    # First reshape values to match y.
    shp = list(y.shape)
    shp[0], shp[axis] = shp[axis], shp[0]
    values = values.reshape(interp_stop - interp_start, *shp[1:])
    if swapped:
        values = values.swapaxes(0, axis)
    # Get a view of the data to be replaced by values.
    y_edge = axis_slice(y, start=interp_start, stop=interp_stop, axis=axis)
    y_edge[...] = values

def _fit_edges_polyfit(x, window_length, polyorder, deriv, delta, axis, y):
    """
    Use polynomial interpolation of x at the low and high ends of the axis
    to fill in the halflen values in y.

    This function just calls _fit_edge twice, once for each end of the axis.
    """
    halflen = window_length // 2
    _fit_edge(x, 0, window_length, 0, halflen, axis,
              polyorder, deriv, delta, y)
    n = x.shape[axis]
    _fit_edge(x, n - window_length, n, n - halflen, n, axis,
              polyorder, deriv, delta, y)

def savgol_filter(x, window_length, polyorder, deriv=0, delta=1.0,
                  axis=-1, mode='interp', cval=0.0):
    """ Apply a Savitzky-Golay filter to an array.

    This is a 1-D filter. If `x`  has dimension greater than 1, `axis`
    determines the axis along which the filter is applied.

    Parameters
    ----------
    x : array_like
        The data to be filtered. If `x` is not a single or double precision
        floating point array, it will be converted to type ``numpy.float64``
        before filtering.
    window_length : int
        The length of the filter window (i.e., the number of coefficients).
        `window_length` must be a positive odd integer. If `mode` is 'interp',
        `window_length` must be less than or equal to the size of `x`.
    polyorder : int
        The order of the polynomial used to fit the samples.
        `polyorder` must be less than `window_length`.
    deriv : int, optional
        The order of the derivative to compute. This must be a
        nonnegative integer. The default is 0, which means to filter
        the data without differentiating.
    delta : float, optional
        The spacing of the samples to which the filter will be applied.
        This is only used if deriv > 0. Default is 1.0.
    axis : int, optional
        The axis of the array `x` along which the filter is to be applied.
        Default is -1.
    mode : str, optional
        Must be 'mirror', 'constant', 'nearest', 'wrap' or 'interp'. This
        determines the type of extension to use for the padded signal to
        which the filter is applied.  When `mode` is 'constant', the padding
        value is given by `cval`.  See the Notes for more details on 'mirror',
        'constant', 'wrap', and 'nearest'.
        When the 'interp' mode is selected (the default), no extension
        is used.  Instead, a degree `polyorder` polynomial is fit to the
        last `window_length` values of the edges, and this polynomial is
        used to evaluate the last `window_length // 2` output values.
    cval : scalar, optional
        Value to fill past the edges of the input if `mode` is 'constant'.
        Default is 0.0.

    Returns
    -------
    y : ndarray, same shape as `x`
        The filtered data.

    See Also
    --------
    savgol_coeffs

    Notes
    -----
    Details on the `mode` options:

        'mirror':
            Repeats the values at the edges in reverse order. The value
            closest to the edge is not included.
        'nearest':
            The extension contains the nearest input value.
        'constant':
            The extension contains the value given by the `cval` argument.
        'wrap':
            The extension contains the values from the other end of the array.

    For example, if the input is [1, 2, 3, 4, 5, 6, 7, 8], and
    `window_length` is 7, the following shows the extended data for
    the various `mode` options (assuming `cval` is 0)::

        mode       |   Ext   |         Input          |   Ext
        -----------+---------+------------------------+---------
        'mirror'   | 4  3  2 | 1  2  3  4  5  6  7  8 | 7  6  5
        'nearest'  | 1  1  1 | 1  2  3  4  5  6  7  8 | 8  8  8
        'constant' | 0  0  0 | 1  2  3  4  5  6  7  8 | 0  0  0
        'wrap'     | 6  7  8 | 1  2  3  4  5  6  7  8 | 1  2  3

    .. versionadded:: 0.14.0

    Examples
    --------
    >>> from gofast.utils.mathex  import savgol_filter
    >>> np.set_printoptions(precision=2)  # For compact display.
    >>> x = np.array([2, 2, 5, 2, 1, 0, 1, 4, 9])

    Filter with a window length of 5 and a degree 2 polynomial.  Use
    the defaults for all other parameters.

    >>> savgol_filter(x, 5, 2)
    array([1.66, 3.17, 3.54, 2.86, 0.66, 0.17, 1.  , 4.  , 9.  ])

    Note that the last five values in x are samples of a parabola, so
    when mode='interp' (the default) is used with polyorder=2, the last
    three values are unchanged. Compare that to, for example,
    `mode='nearest'`:

    >>> savgol_filter(x, 5, 2, mode='nearest')
    array([1.74, 3.03, 3.54, 2.86, 0.66, 0.17, 1.  , 4.6 , 7.97])

    """
    if mode not in ["mirror", "constant", "nearest", "interp", "wrap"]:
        raise ValueError("mode must be 'mirror', 'constant', 'nearest' "
                         "'wrap' or 'interp'.")

    x = np.asarray(x)
    # Ensure that x is either single or double precision floating point.
    if x.dtype != np.float64 and x.dtype != np.float32:
        x = x.astype(np.float64)

    coeffs = savgol_coeffs(window_length, polyorder, deriv=deriv, delta=delta)

    if mode == "interp":
        if window_length > x.size:
            raise ValueError("If mode is 'interp', window_length must be less "
                             "than or equal to the size of x.")

        # Do not pad. Instead, for the elements within `window_length // 2`
        # of the ends of the sequence, use the polynomial that is fitted to
        # the last `window_length` elements.
        y = convolve1d(x, coeffs, axis=axis, mode="constant")
        _fit_edges_polyfit(x, window_length, polyorder, deriv, delta, axis, y)
    else:
        # Any mode other than 'interp' is passed on to ndimage.convolve1d.
        y = convolve1d(x, coeffs, axis=axis, mode=mode, cval=cval)

    return y        

def moving_average (
    y:ArrayLike,
    *, 
    window_size:int  = 3 , 
    method:str  ='sma',
    mode:str  ='same', 
    alpha: Union [int, float]  =.5 
)-> ArrayLike: 
    """ A moving average is  used with time series data to smooth out
    short-term fluctuations and highlight longer-term trends or cycles.
    
    Funtion analyzes data points by creating a series of averages of different
    subsets of the full data set. 
    
    Parameters 
    ----------
    y : array_like, shape (N,)
        the values of the time history of the signal.
        
    window_size : int
        the length of the window. Must be greater than 1 and preferably
        an odd integer number.Default is ``3``
        
    method: str 
        variant of moving-average. Can be ``sma``, ``cma``, ``wma`` and ``ema`` 
        for simple, cummulative, weight and exponential moving average. Default 
        is ``sma``. 
        
    mode: str
        returns the convolution at each point of overlap, with an output shape
        of (N+M-1,). At the end-points of the convolution, the signals do not 
        overlap completely, and boundary effects may be seen. Can be ``full``,
        ``same`` and ``valid``. See :doc:`~np.convole` for more details. Default 
        is ``same``. 
        
    alpha: float, 
        smoothing factor. Only uses in exponential moving-average. Default is 
        ``.5``.
    
    Returns 
    --------
    ya: array like, shape (N,) 
        Averaged time history of the signal
    
    Notes 
    -------
    The first element of the moving average is obtained by taking the average 
    of the initial fixed subset of the number series. Then the subset is
    modified by "shifting forward"; that is, excluding the first number of the
    series and including the next value in the subset.
    
    Examples
    --------- 
    >>> import numpy as np ; import matplotlib.pyplot as plt 
    >>> from gofast.utils.tools   import moving_average 
    >>> data = np.random.randn (37) 
    >>> # add gaussion noise to the data 
    >>> data = 2 * np.sin( data)  + np.random.normal (0, 1 , len(data))
    >>> window = 5  # fixed size to 5 
    >>> sma = moving_average(data, window) 
    >>> cma = moving_average(data, window, method ='cma' )
    >>> wma = moving_average(data, window, method ='wma' )
    >>> ema = moving_average(data, window, method ='ema' , alpha =0.6)
    >>> x = np.arange(len(data))
    >>> plt.plot (x, data, 'o', x, sma , 'ok--', x, cma, 'g-.', x, wma, 'b:')
    >>> plt.legend (['data', 'sma', 'cma', 'wma'])
    
    References 
    ----------
    .. * [1] https://en.wikipedia.org/wiki/Moving_average
    .. * [2] https://www.sciencedirect.com/topics/engineering/hanning-window
    .. * [3] https://stackoverflow.com/questions/12816011/weighted-moving-average-with-numpy-convolve
    
    """
    y = np.array(y)
    try:
        window_size = np.abs(_assert_all_types(int(window_size), int))
    except ValueError:
        raise ValueError("window_size has to be of type int")
    if window_size < 1:
        raise TypeError("window_size size must be a positive odd number")
    if  window_size > len(y):
        raise TypeError("window_size is too large for averaging. Window"
                        f" must be greater than 0 and less than {len(y)}")
    
    method =str(method).lower().strip().replace ('-', ' ') 
    
    if method in ('simple moving average',
                  'simple', 'sma'): 
        method = 'sma' 
    elif method  in ('cumulative average', 
                     'cumulative', 'cma'): 
        method ='cma' 
    elif method  in ('weighted moving average',
                     'weight', 'wma'): 
        method = 'wma'
    elif method in('exponential moving average',
                   'exponential', 'ema'):
        method = 'ema'
    else : 
        raise ValueError ("Variant average methods only includes "
                          f" {smart_format(['sma', 'cma', 'wma', 'ema'], 'or')}")
    if  1. <= alpha <= 0 : 
        raise ValueError ('alpha should be less than 1. and greater than 0. ')
 
    if method =='cma': 
        y = np.cumsum (y) 
        ya = np.array([ y[ii]/ len(y[:ii +1]) for ii in range(len(y))]) 
        
    elif method =='wma': 
        w = np.cumsum(np.ones(window_size, dtype = float))
        w /= np.sum(w)
        ya = np.convolve(y, w[::-1], mode ) #/window_size
        
    elif method =='ema': 
        ya = np.array ([y[0]]) 
        for ii in range(1, len(y)): 
            v = y[ii] * alpha + ( 1- alpha ) * ya[-1]
            ya = np.append(ya, v)
    else:
        ya = np.convolve(y , np.ones (window_size), mode ) / window_size 
            
    return ya 

@AppendDocReferences(refglossary.__doc__)
def scalePosition(
        ydata: Union[ArrayLike, _SP, Series, DataFrame],
        xdata: Union[ArrayLike, Series] = None, 
        func: Optional[_F] = None,
        c_order: Optional[Union[int, str]] = 0,
        show: bool = False, 
        **kws):
    """ Correct data location or position and return new corrected location 
    
    Parameters 
    ----------
    ydata: array_like, series or dataframe
        The dependent data, a length M array - nominally ``f(xdata, ...)``.
        
    xdata: array_like or object
        The independent variable where the data is measured. Should usually 
        be an M-length sequence or an (k,M)-shaped array for functions with
        k predictors, but can actually be any object. If ``None``, `xdata` is 
        generated by default using the length of the given `ydata`.
        
    func: callable 
        The model function, ``f(x, ...)``. It must take the independent variable 
        as the first argument and the parameters to fit as separate remaining
        arguments. The default `func` is ``linear`` function i.e  for ``f(x)= ax +b``. 
        where `a` is slope and `b` is the intercept value. Setting your own 
        function for better fitting is recommended. 
        
    c_order: int or str
        The index or the column name if ``ydata`` is given as a dataframe to 
        select the right column for scaling.
    show: bool 
        Quick visualization of data distribution. 

    kws: dict 
        Additional keyword argument from  `scipy.optimize_curvefit` parameters. 
        Refer to `scipy.optimize.curve_fit`_.  
        
    Returns 
    --------
    - ydata - array -like - Data scaled 
    - popt - array-like Optimal values for the parameters so that the sum of 
        the squared residuals of ``f(xdata, *popt) - ydata`` is minimized.
    - pcov - array like The estimated covariance of popt. The diagonals provide
        the variance of the parameter estimate. To compute one standard deviation 
        errors on the parameters use ``perr = np.sqrt(np.diag(pcov))``. How the
        sigma parameter affects the estimated covariance depends on absolute_sigma 
        argument, as described above. If the Jacobian matrix at the solution
        doesn’t have a full rank, then ‘lm’ method returns a matrix filled with
        np.inf, on the other hand 'trf' and 'dogbox' methods use Moore-Penrose
        pseudoinverse to compute the covariance matrix.
        
    Examples
    --------
    >>> from gofast.tools import erpSelector, scalePosition 
    >>> df = erpSelector('data/erp/l10_gbalo.xlsx') 
    >>> df.columns 
    ... Index(['station', 'resistivity', 'longitude', 'latitude', 'easting',
           'northing'],
          dtype='object')
    >>> # correcting northing coordinates from easting data 
    >>> northing_corrected, popt, pcov = scalePosition(ydata =df.northing , 
                                               xdata = df.easting, show=True)
    >>> len(df.northing.values) , len(northing_corrected)
    ... (20, 20)
    >>> popt  # by default popt =(slope:a ,intercept: b)
    ...  array([1.01151734e+00, 2.93731377e+05])
    >>> # corrected easting coordinates using the default x.
    >>> easting_corrected, *_= scalePosition(ydata =df.easting , show=True)
    >>> df.easting.values 
    ... array([790284, 790281, 790277, 790270, 790265, 790260, 790254, 790248,
    ...       790243, 790237, 790231, 790224, 790218, 790211, 790206, 790200,
    ...       790194, 790187, 790181, 790175], dtype=int64)
    >>> easting_corrected
    ... array([790288.18571705, 790282.30300999, 790276.42030293, 790270.53759587,
    ...       790264.6548888 , 790258.77218174, 790252.88947468, 790247.00676762,
    ...       790241.12406056, 790235.2413535 , 790229.35864644, 790223.47593938,
    ...       790217.59323232, 790211.71052526, 790205.8278182 , 790199.94511114,
    ...       790194.06240407, 790188.17969701, 790182.29698995, 790176.41428289])
    
    """
    def linfunc (x, a, b): 
        """ Set the simple linear function"""
        return a * x + b 
        
    if str(func).lower() in ('none' , 'linear'): 
        func = linfunc 
    elif not hasattr(func, '__call__') or not inspect.isfunction (func): 
        raise TypeError(
            f'`func` argument is a callable not {type(func).__name__!r}')
        
    ydata = _assert_all_types(ydata, list, tuple, np.ndarray,
                              pd.Series, pd.DataFrame  )
    c_order = _assert_all_types(c_order, int, float, str)
    try : c_order = int(c_order) 
    except: pass 

    if isinstance(ydata, pd.DataFrame): 
        if c_order ==0: 
            warnings.warn("The first column of the data should be considered"
                          " as the `y` target.")
        if c_order is None: 
            raise TypeError('Dataframe is given. The `c_order` argument should '
                            'be defined for column selection. Use column name'
                            ' instead')
        if isinstance(c_order, str): 
            # check whether the value is on the column name
            if c_order.lower() not in list(map( 
                    lambda x :x.lower(), ydata.columns)): 
                raise ValueError (
                    f'c_order {c_order!r} not found in {list(ydata.columns)}'
                    ' Use the index instead.')
                # if c_order exists find the index and get the 
                # right column name 
            ix_c = list(map( lambda x :x.lower(), ydata.columns)
                        ).index(c_order.lower())
            ydata = ydata.iloc [:, ix_c] # series 
        elif isinstance (c_order, (int, float)): 
            c_order =int(c_order) 
            if c_order >= len(ydata.columns): 
                raise ValueError(
                    f"`c_order`'{c_order}' should be less than the number of " 
                    f"given columns '{len(ydata.columns)}'. Use column name instead.")
            ydata= ydata.iloc[:, c_order]
                  
    ydata = check_y (np.array(ydata)  , input_name= "ydata")
    
    if xdata is None: 
        xdata = np.linspace(0, 4, len(ydata))
        
    xdata = check_y (xdata , input_name= "Xdata")
    
    if len(xdata) != len(ydata): 
        raise ValueError(" `x` and `y` arrays must have the same length."
                        "'{len(xdata)}' and '{len(ydata)}' are given.")
        
    popt, pcov = curve_fit(func, xdata, ydata, **kws)
    ydata_new = func(xdata, *popt)
    
    if show:
        plt.plot(xdata, ydata, 'b-', label='data')
        plt.plot(xdata, func(xdata, *popt), 'r-',
             label='fit: a=%5.3f, b=%5.3f' % tuple(popt))
        plt.xlabel('x')
        plt.ylabel('y')
        plt.legend()
        plt.show()
        
    return ydata_new, popt, pcov 

def detect_station_position (
        s : Union[str, int] ,
        p: _SP, 
) -> Tuple [int, float]: 
    """ Detect station position and return the index in positions
    
    :param s: str, int - Station location  in the position array. It should 
        be the positionning of the drilling location. If the value given
        is type string. It should be match the exact position to 
        locate the drilling. Otherwise, if the value given is in float or 
        integer type, it should be match the index of the position array. 
         
    :param p: Array-like - Should be the  conductive zone as array of 
        station location values. 
            
    :returns: 
        - `s_index`- the position index location in the conductive zone.  
        - `s`- the station position in distance. 
        
    :Example: 
        
        >>> import numpy as np 
        >>> from gofast.utils.mathex  import detect_station_position 
        >>> pos = np.arange(0 , 50 , 10 )
        >>> detect_station_position (s ='S30', p = pos)
        ... (3, 30.0)
        >>> detect_station_position (s ='40', p = pos)
        ... (4, 40.0)
        >>> detect_station_position (s =2, p = pos)
        ... (2, 20)
        >>> detect_station_position (s ='sta200', p = pos)
        ... WATexError_station: Station sta200 \
            is out of the range; max position = 40
    """
    from ..exceptions import SiteError 
    
    s = _assert_all_types( s, float, int, str)
    
    p = check_y (p, input_name ="Position array 'p'", to_frame =True )
    
    S=copy.deepcopy(s)
    if isinstance(s, str): 
        s =s.lower().replace('s', '').replace('pk', '').replace('ta', '')
        try : 
            s=int(s)
        except : 
            raise ValueError (f'could not convert string to float: {S}')
            
    p = np.array(p, dtype = np.int32)
    dl = (p.max() - p.min() ) / (len(p) -1) 
    if isinstance(s, (int, float)): 
        if s > len(p): # consider this as the dipole length position: 
            # now let check whether the given value is module of the station 
            if s % dl !=0 : 
                raise SiteError  (
                    f'Unable to detect the station position {S}')
            elif s % dl == 0 and s <= p.max(): 
                # take the index 
                s_index = s//dl
                return int(s_index), s_index * dl 
            else : 
                raise SiteError (
                    f'Station {S} is out of the range; max position = {max(p)}'
                )
        else : 
            if s >= len(p): 
                raise SiteError (
                    'Location index must be less than the number of'
                    f' stations = {len(p)}. {s} is gotten.')
            # consider it as integer index 
            # erase the last variable
            # s_index = s 
            # s = S * dl   # find 
            return s , p[s ]
       
    # check whether the s value is in the p 
    if True in np.isin (p, s): 
        s_index ,  = np.where (p ==s ) 
        s = p [s_index]
        
    return int(s_index) , s
 
def convert_distance_to_m(
        value:_T ,
        converter:float =1e3,
        unit:str ='km'
)-> float: 
    """ Convert distance from `km` to `m` or vice versa even a string 
    value is given.
    
    :param value: value to convert. 
    :paramm converter: Equivalent if given in ``km`` rather than ``m``.
    :param unit: unit to convert to.
    
    """
    
    if isinstance(value, str): 
        try:
            value = float(value.replace(unit, '')
                              )*converter if value.find(
                'km')>=0 else float(value.replace('m', ''))
        except: 
            raise TypeError(f"Expected float not {type(value)!r}."
               )
            
    return value

def extract_coordinates2(X, Xt=None, columns=None):
    """
    Extracts 'x' and 'y' coordinate arrays from training (X) and optionally
    test (Xt) datasets. 
    
    Supports input as NumPy arrays or pandas DataFrames. When dealing
    with DataFrames, `columns` can specify which columns to use for coordinates.

    Parameters
    ----------
    X : ndarray or DataFrame
        Training dataset with shape (M, N) where M is the number of samples and
        N is the number of features. It represents the observed data used as
        independent variables in learning.
    Xt : ndarray or DataFrame, optional
        Test dataset with shape (M, N) where M is the number of samples and
        N is the number of features. It represents the data observed at testing
        and prediction time, used as independent variables in learning.
    columns : list of str or int, optional
        Specifies the columns to use for 'x' and 'y' coordinates. Necessary when
        X or Xt are DataFrames with more than 2 dimensions or when selecting specific
        features from NumPy arrays.

    Returns
    -------
    tuple of arrays
        A tuple containing the 'x' and 'y' coordinates from the training set and, 
        if provided, the test set. Formatted as (x, y, xt, yt).
    tuple of str or None
        A tuple containing the names or indices of the 'x' and 'y' columns 
        for the training and test sets. Formatted as (xname, yname, xtname, ytname).
        Values are None if not applicable or not provided.

    Raises
    ------
    ValueError
        If `columns` is not iterable, not provided for DataFrames with more 
        than 2 dimensions, or if X or Xt cannot be validated as coordinate arrays.

    Examples
    --------
    >>> import numpy as np 
    >>> from gofast.utils.spatial_utils import extract_coordinates
    >>> X = np.array([[1, 2], [3, 4]])
    >>> Xt = np.array([[5, 6], [7, 8]])
    >>> extract_coordinates(X, Xt )
    ((array([1, 3]), array([2, 4]), array([5, 7]), array([6, 8])), (0, 1, 0, 1))
    """
    if columns is None: 
        if not isinstance ( X, pd.DataFrame) and X.shape[1]!=2: 
            raise ValueError("Columns cannot be None when array is passed.")
        if isinstance(X, np.ndarray) and X.shape[1]==2: 
            columns =[0, 1] 
    
    columns = columns or ( list(X.columns) if isinstance (
        X, pd.DataFrame ) else columns )
    
    if columns is None :
        raise ValueError("Columns parameter is required to specify"
                         " 'x' and 'y' coordinates.")
    
    if not isinstance(columns, (list, tuple)) or len(columns) != 2:
        raise ValueError("Columns parameter must be a list or tuple with "
                         "exactly two elements for 'x' and 'y' coordinates.")
    
    # Process training dataset
    x, y, xname, yname = _process_dataset(X, columns)
    
    # Process test dataset, if provided
    if Xt is not None:
        xt, yt, xtname, ytname = _process_dataset(Xt, columns)
    else:
        xt, yt, xtname, ytname = None, None, None, None

    return (x, y, xt, yt), (xname, yname, xtname, ytname)    


def _process_dataset(dataset, columns):
    """
    Processes the dataset (X or Xt) to extract 'x' and 'y' coordinates based 
    on provided column names or indices.
    
    Parameters
    ----------
    dataset : pandas.DataFrame or numpy.ndarray
        The dataset from which to extract 'x' and 'y' coordinates.
    columns : list of str or int
        The names or indices of the columns to extract as coordinates. 
        For ndarray, integers are expected.
    
    Returns
    -------
    x, y, xname, yname : (numpy.array or pandas.Series, numpy.array or 
                          pandas.Series, str/int, str/int)
        The extracted 'x' and 'y' coordinates, along with their column names 
        or indices.
    
    Raises
    ------
    ValueError
        If the dataset or columns are not properly specified.
    """
    if isinstance(dataset, pd.DataFrame):
        x, xname, y, yname = _validate_columns(dataset, columns)
        return x.to_numpy(), y.to_numpy(), xname, yname
    elif isinstance(dataset, np.ndarray):
        if not isinstance(columns, (list, tuple)) or len(columns) < 2:
            raise ValueError("For ndarray, columns must be a list or tuple "
                             "with at least two indices.")
        xindex, yindex = columns[0], columns[1]
        x, y = dataset[:, xindex], dataset[:, yindex]
        return x, y, xindex, yindex
    else:
        raise ValueError("Dataset must be a pandas.DataFrame or numpy.ndarray.")


def _validate_columns(df, columns):
    """
    Validates and extracts x, y coordinates from a DataFrame based on column 
    names or indices.
    
    Parameters
    ----------
    df : pandas.DataFrame
        The DataFrame from which to extract coordinate columns.
    columns : list of str or int
        The names or indices of the columns to extract as coordinates.
    
    Returns
    -------
    x, xname, y, yname : (pandas.Series, str/int, pandas.Series, str/int)
        The extracted x and y coordinate Series along with their column
        names or indices.
    
    Raises
    ------
    ValueError
        If the specified columns are not found in the DataFrame or if the 
        columns list is not correctly specified.
    """
    if not isinstance(columns, (list, tuple)) or len(columns) < 2:
        raise ValueError("Columns parameter must be a list or tuple with at"
                         " least two elements.")
    
    try:
        xname, yname = columns[0], columns[1]
        x = df[xname] if isinstance(xname, str) else df.iloc[:, xname]
        y = df[yname] if isinstance(yname, str) else df.iloc[:, yname]
    except Exception as e:
        raise ValueError(f"Error extracting columns: {e}")
    
    return x, xname, y, yname

def get_station_number (
        dipole:float,
        distance:float , 
        from0:bool = False,
        **kws
)-> float: 
    """ Get the station number from dipole length and 
    the distance to the station.
    
    :param distance: Is the distance from the first station to `s` in 
        meter (m). If value is given, please specify the dipole length in 
        the same unit as `distance`.
    :param dipole: Is the distance of the dipole measurement. 
        By default the dipole length is in meter.
    :param kws: :func:`convert_distance_to_m` additional arguments
    
    """
    dipole=convert_distance_to_m(dipole, **kws)
    distance =convert_distance_to_m(distance, **kws)

    return  distance/dipole  if from0 else distance/dipole + 1 
    
#FR0: #CED9EF # (206, 217, 239)
#FR1: #9EB3DD # (158, 179, 221)
#FR2: #3B70F2 # (59, 112, 242) #repl rgb(52, 54, 99)
#FR3: #0A4CEE # (10, 76, 238)

def get_profile_angle (
        easting: float =None, northing: float =None, msg:str ="ignore" ): 
    """
    compute geoprofile angle. 
    Parameters 
    -----------
    * easting : array_like 
            easting coordiantes values 
    * northing : array_like 
            northing coordinates values
    * msg: output a little message if msg is set to "raises"
    
    Returns 
    ---------
    float
         profile_angle 
    float 
        geo_electric_strike 
    """
    msg = (
        "Need to import scipy.stats as a single module. Sometimes import scipy "
        "differently  with stats may not work. Use either `import scipy.stats`"
        " rather than `import scipy as sp`" 
        )
    
    if easting is None or northing is None : 
        raise TypeError('NoneType can not be computed !')
        
        # use the one with the lower standard deviation
    try :
        easting = easting.astype('float')
        northing = northing.astype('float')
    except : 
        raise ValueError('Could not convert input argument to float!')
    try : 
        profile1 = spstats.linregress(easting, northing)
        profile2 =spstats.linregress(northing, easting)
    except:
        warnings.warn(msg)
        
    profile_line = profile1[:2]
    # if the profile is rather E=E(N),
    # the parameters have to converted  into N=N(E) form:
    
    if profile2[4] < profile1[4]:
        profile_line = (1. / profile2[0], -profile2[1] / profile2[0])

    # if self.profile_angle is None:
    profile_angle = (90 - (np.arctan(profile_line[0]) * 180 / np.pi)) % 180
    
    # otherwise: # have 90 degree ambiguity in 
    #strike determination# choose strike which offers larger
    #  angle with profile if profile azimuth is in [0,90].
    if msg=="raises": 
        print("+++ -> Profile angle is {0:+.2f} degrees E of N".format(
                profile_angle
                ) )
    return np.around( profile_angle,2)

def torres_verdin_filter(
    arr,  
    weight_factor: float = 0.1, 
    beta: float = 1.0, 
    logify: bool = False, 
    axis: int = None, 
    ):
    """
    Calculates the adaptive moving average of a given data array from 
    Torres and Verdin algorithm [1]_. 
    
    Parameters 
    -----------
    arr: Arraylike 1d 
      List or array-like of data points.  If two-dimensional array 
      is passed, `axis` must be specified to apply the filter onto. 
       
    weight_factor: float, default=.1
      Base smoothing factor for window size which gets adjusted by a factor 
      dependent on the rate of change in the data. 
        
    beta: float, default =1. 
       Scaling factor to adjust `weight_factor` during high volatility. 
       It controls how much the `weight_factor` is adjusted during 
       periods of high volatility.
       
    logify: bool, default=False, 
      By default , Torres uses exponential moving average. So if the 
      values can be logarithmized to ensure the weight be ranged between 
      0 and 1. This is important when data are resistivity or phase. 
      
    axis: int, default=0 
      Axis along which to apply the AMA filter.
    Return 
    -------
    ama: Adaptive moving average
    
    References 
    ------------
    .. [1] Torres-Verdin and Bostick, 1992,  Principles of spatial surface 
        electric field filtering in magnetotellurics: electromagnetic array profiling
        (EMAP), Geophysics, v57, p603-622.https://doi.org/10.1190/1.2400625

    Example
    --------
    >>> import matplotlib.pyplot as plt 
    >>> from gofast.utils.mathex  import torres_verdin_filter 
    >>> data = np.random.randn(100)  
    >>> ama = torres_verdin_filter(data)
    >>> plt.plot (range (len(data)), data, 'k', range(len(data)), ama, '-or')
    >>> # apply on two dimensional array 
    >>> data2d = np.random.randn(7, 10) 
    >>> ama2d = torres_verdin_filter ( data2d, axis =0)
    >>> fig, ax  = plt.subplots (nrows = 1, ncols = 2 , sharey= True,
                             figsize = (7,7) )
    >>> ax[0].imshow(data2d , label ='Raw data', cmap = 'binary' )
    >>> ax[1].imshow (ama2d,  label = 'AMA data', cmap ='binary' )
    >>> ax[0].set_title ('Raw data') 
    >>> ax[1].set_title ('AMA data') 
    >>> plt.legend
    >>> plt.show () 
    
    """
    arr = is_iterable(arr, exclude_string=True, transform=True)
    axis = 0 if axis is None else axis  # Set default axis to 0 if not specified
    logify = bool(logify)
    
    def _filtering_1d_array( ar, wf, b ): 
        if len(ar) < 2:
            return ar
        ama = [ar[0]]  # Initialize the adaptive moving average array
        for i in range(1, len(ar)):
            change = abs(ar[i] - ar[i-1])
            w = wf * (1 + beta * change)
            w = min(w, 1)  # Ensure weight stays between 0 and 1
            ama_value = w * ar[i] + (1 - w) * ama[-1]
            ama.append(ama_value)
            
        return np.array(ama)
    
    arr =np.array (arr )
    #+++++++++++++++++++
    if logify:
        arr = np.log10 ( arr )
    if arr.ndim >=2: 
        if axis is None:
            warnings.warn (f"Array dimension is {arr.ndim}. Axis must be"
                           " specified. Otherwise axis=0 is used .")
            axis =0
        if axis ==0: 
            arr = arr._T 
        for ii in range( len(arr )) : 
            arr [ii] = _filtering_1d_array (
                arr [ii ], wf = weight_factor, b = beta ) 
        # then transpose again 
        if axis ==0: 
            arr = arr._T 
    else: 
        arr = _filtering_1d_array ( arr, wf = weight_factor, b=beta  )
        
    if logify: arr = np.power (10, arr )
    
    return arr 

    
def get_distance(
    x: ArrayLike, 
    y:ArrayLike , *, 
    return_mean_dist:bool =False, 
    is_latlon= False , 
    **kws
    ): 
    """
    Compute distance between points.
    
    Parameters
    ------------
    x, y: ArrayLike 1d, 
       One dimensional arrays. `x` can be consider as the abscissa of the  
       landmark and `y` as ordinates array. 
       
    return_mean_dist: bool, default =False, 
       Returns the average value of the distance between different points. 
       
    is_latlon: bool, default=False, 
        Convert `x` and `y` latitude  and longitude coordinates values 
        into UTM before computing the distance. `x`, `y` should be considered 
        as ``easting`` and ``northing`` respectively. 
        
    kws: dict, 
       Keyword arguments passed to :meth:`gofast.site.Location.to_utm_in`
       
    Returns 
    ---------
    d: Arraylike of shape (N-1) 
      Is the distance between points. 
      
    Examples 
    --------- 
    >>> import numpy as np 
    >>> from gofast.utils.mathex  import get_distance 
    >>> x = np.random.rand (7) *10 
    >>> y = np.abs ( np.random.randn (7) * 12 ) 
    >>> get_distance (x, y) 
    array([ 8.7665511 , 12.47545656,  8.53730212, 13.54998351, 14.0419387 ,
           20.12086781])
    >>> get_distance (x, y, return_mean_dist= True) 
    12.91534996818084
    """
    x, y = _assert_x_y_positions (x, y, is_latlon , **kws  )
    d = np.sqrt( np.diff (x) **2 + np.diff (y)**2 ) 
    
    return d.mean()  if return_mean_dist else d 

def scale_positions (
    x: ArrayLike, 
    y:ArrayLike, 
    *, 
    is_latlon:bool=False, 
    step:float= None, 
    use_average_dist:bool=False, 
    utm_zone:str= None, 
    shift: bool=True, 
    view:bool = False, 
    **kws
    ): 
    """
    Correct the position coordinates. 
     
    By default, it consider `x` and `y` as easting/latitude and 
    northing/longitude coordinates respectively. It latitude and longitude 
    are given, specify the parameter `is_latlon` to ``True``. 
    
    Parameters
    ----------
    x, y: ArrayLike 1d, 
       One dimensional arrays. `x` can be consider as the abscissa of the  
       landmark and `y` as ordinates array. 
       
    is_latlon: bool, default=False, 
       Convert `x` and `y` latitude  and longitude coordinates values 
       into UTM before computing the distance. `x`, `y` should be considered 
       as ``easting`` and ``northing`` respectively. 
           
    step: float, Optional 
       The positions separation. If not given, the average distance between 
       all positions should be used instead. 
    use_average_dist: bool, default=False, 
       Use the distance computed between positions for the correction. 
    utm_zone: str,  Optional (##N or ##S)
       UTM zone in the form of number and North or South hemisphere. For
       instance '10S' or '03N'. Note that if `x` and `y` are UTM coordinates,
       the `utm_zone` must be provide to accurately correct the positions, 
       otherwise the default value ``49R`` should be used which may lead to 
       less accuracy. 
       
    shift: bool, default=True,
       Shift the coordinates from the units of `step`. This is the default 
       behavor. If ``False``, the positions are just scaled. 
    
    view: bool, default=True 
       Visualize the scaled positions 
       
    kws: dict, 
       Keyword arguments passed to :func:`~.get_distance` 
    Returns 
    --------
    xx, yy: Arraylike 1d, 
       The arrays of position correction from `x` and `y` using the 
       bearing. 
       
    See Also 
    ---------
    gofast.utils.mathex .get_bearing: 
        Compute the  direction of one point relative to another point. 
      
    Examples
    ---------
    >>> from gofast.utils.mathex  import scale_positions 
    >>> east = [336698.731, 336714.574, 336730.305] 
    >>> north = [3143970.128, 3143957.934, 3143945.76]
    >>> east_c , north_c= scale_positions (east, north, step =20, view =True  ) 
    >>> east_c , north_c
    (array([336686.69198337, 336702.53498337, 336718.26598337]),
     array([3143986.09866306, 3143973.90466306, 3143961.73066306]))
    """
    from ..site import Location
    
    msg =("x, y are not in longitude/latitude format  while 'utm_zone' is not"
          " supplied. Correction should be less accurate. Provide the UTM"
          " zone to improve the accuracy.")
    
    if is_latlon: 
        xs , ys = np.array(copy.deepcopy(x)) , np.array(copy.deepcopy(y))

    x, y = _assert_x_y_positions( x, y, islatlon = is_latlon , **kws ) 
    
    if step is None: 
        warnings.warn("Step is not given. Average distance between points"
                      " should be used instead.")
        use_average_dist =True 
    else:  
        d = float (_assert_all_types(step, float, int , objname ='Step (m)'))
    if use_average_dist: 
        d = get_distance(x, y, return_mean_dist=use_average_dist,  **kws) 
        
    # compute bearing. 
    utm_zone = utm_zone or '49R'
    if not is_latlon and utm_zone is None: 
        warnings.warn(msg ) 
    if not is_latlon: 
        xs , ys = Location.to_latlon_in(x, y, utm_zone= utm_zone) 
  
    b = get_bearing((xs[0] , ys[0]) , (xs[-1], ys[-1]),
                    to_deg =False ) # return bearing in rad.
 
    xx = x + ( d * np.cos (b))
    yy = y +  (d * np.sin(b))
    if not shift: 
        xx, *_ = scalePosition(x )
        yy, *_ = scalePosition(y)
        
    if view: 
        state = f"{'scaled' if not shift else 'shifted'}"
        plt.plot (x, y , 'ok-', label =f"Un{state} positions") 
        plt.plot (xx , yy , 'or:', label =f"{state.title()} positions")
        plt.xlabel ('x') ; plt.ylabel ('y')
        plt.legend()
        plt.show () 
        
    return xx, yy 

def _assert_x_y_positions (x, y , islatlon = False, is_utm=True,  **kws): 
    """ Assert the position x and y and return array of x and y  """
    from ..site import Location 
    x = np.array(x, dtype = np.float64) 
    y = np.array(y, np.float64)
    for ii, ar in enumerate ([x, y]):
        if not _is_arraylike_1d(ar):
            raise TypeError (
                f"Expect one-dimensional array for {'x' if ii==0 else 'y'!r}."
                " Got {x.ndim}d.")
        if len(ar) <= 1:
            raise ValueError (f"A singleton array {'x' if ii==0 else 'y'!r} is"
                              " not admitted. Expect at least two points"
                              " A(x1, y1) and B(x2, y2)")
    if islatlon: 
        x , y = Location.to_utm_in(x, y, **kws)
    return x, y 

def get_bearing (latlon1, latlon2,  to_deg = True ): 
    """
    Calculate the bearing between two points. 
     
    A bearing can be defined as  a direction of one point relative 
    to another point, usually given as an angle measured clockwise 
    from north.
    The formula of the bearing :math:`\beta` between two points 1(lat1 , lon1)
    and 2(lat2, lon2) is expressed as below: 
        
    .. math:: 
        \beta = atan2(sin(y_2-y_1)*cos(x_2), cos(x_1)*sin(x_2) – \
                      sin(x_1)*cos(x_2)*cos(y_2-y_1))
     
    where: 
       
       - :math:`x_1`(lat1): the latitude of the first coordinate
       - :math:`y_1`(lon1): the longitude of the first coordinate
       - :math:`x_2`(lat2) : the latitude of the second coordinate
       - :math:`y_2`(lon2): the longitude of the second coordinate
    
    Parameters 
    ----------- 
    latlon: Tuple ( latitude, longitude) 
       A latitude and longitude coordinates of the first point in degree. 
    latlon2: Tuple ( latitude, longitude) 
       A latitude and longitude of coordinates of the second point in degree.  
       
    to_deg: bool, default=True 
       Convert the bearing from radians to degree. 
      
    Returns 
    ---------
    b: Value of bearing in degree ( default). 
    
    See More 
    ----------
    See more details by clicking in the link below: 
        https://mapscaping.com/how-to-calculate-bearing-between-two-coordinates/
        
    Examples 
    ---------
    >>> from gofast.tools import get_bearing 
    >>> latlon1 = (28.41196763902007, 109.3328724432221) # (lat, lon) point 1
    >>> latlon2= (28.38756530909265, 109.36931920880758) # (lat, lon) point 2
    >>> get_bearing (latlon1, latlon2 )
    127.26739270447973 # in degree 
    """
    latlon1 = reshape ( np.array ( latlon1, dtype = np.float64)) 
    latlon2 = reshape ( np.array ( latlon2, dtype = np.float64)) 
    
    if len(latlon1) <2 or len(latlon2) <2 : 
        raise ValueError("Wrong coordinates values. Need two coordinates"
                         " (latitude and longitude) of points 1 and 2.")
    lat1 = np.deg2rad (latlon1[0]) ; lon1 = np.deg2rad(latlon1[1])
    lat2 = np.deg2rad (latlon2[0]) ; lon2 = np.deg2rad(latlon2[1])
    
    b = np.arctan2 (
        np.sin(lon2 - lon1 )* np.cos (lat2), 
        np.cos (lat1) * np.sin(lat2) - np.sin (lat1) * np.cos (lat2) * np.cos (lon2 - lon1)
                    )
    if to_deg: 
        # convert bearing to degree and make sure it 
        # is positive between 360 degree 
        b = ( np.rad2deg ( b) + 360 )% 360 
        
    return b 

def adaptive_moving_average(data,  window_size_factor=0.1):
    """ Adaptative moving average as  smoothing technique. 
 
    Parameters 
    -----------
    data: Arraylike 
       Noise data for smoothing 
       
    window_size_factor: float, default=0.1 
      Parameter to control the adaptiveness of the moving average.
       
    Return 
    --------
    result: Arraylike 
       Smoothed data 
    
    Example 
    ---------
    >>> import matplotlib.pyplot as plt
    >>> from gofast.utils.mathex  import adaptive_moving_average 
    >>> # Sample magnetotelluric data (replace this with your own data)
    >>> # Example data: a sine wave with noise
    >>> time = np.linspace(0, 10, 1000)  # Replace with your actual time values
    >>> mt_data = np.sin(2 * np.pi * 1 * time) + 0.2 * np.random.randn(1000)  # Example data
    >>> # Function to calculate the adaptive moving average
    >>> # Define the window size factor (adjust as needed)
    >>> window_size_factor = 0.1  # Adjust this value based on your data characteristics
    >>> # Apply adaptive moving average to the magnetotelluric data
    >>> smoothed_data = adaptive_moving_average(mt_data, window_size_factor)
    >>> # Plot the original and smoothed data
    >>> plt.figure(figsize=(10, 6))
    >>> plt.plot(time, mt_data, 'b-', label='Original Data')
    >>> plt.plot(time, smoothed_data, 'r-', label='Smoothed Data (AMA)')
    >>> plt.xlabel('Time')
    >>> plt.ylabel('Amplitude')
    >>> plt.title('Adaptive Moving Average (AMA) Smoothing')
    >>> plt.legend()
    >>> plt.grid(True)
    >>> plt.show()
    """
    result = np.zeros_like(data)
    window_size = int(window_size_factor * len(data))
    
    for i in range(len(data)):
        start = max(0, i - window_size)
        end = min(len(data), i + window_size + 1)
        result[i] = np.mean(data[start:end])
    
    return result

def get_azimuth (
    xlon: Union [str, ArrayLike], 
    ylat:Union[ str, ArrayLike], 
    *, 
    data: DataFrame =None, 
    utm_zone:str=None, 
    projection:str='ll', 
    isdeg:bool=True, 
    mode:str='soft', 
    extrapolate:bool =...,
    view:bool=..., 
    ): 
    """Compute azimuth from coordinate locations ( latitude,  longitude). 
    
    If `easting` and `northing` are given rather than `longitude` and  
    `latitude`, the projection should explicitely set to ``UTM`` to perform 
    the ideal conversion. However if mode is set to `soft` (default), the type
    of projection is automatically detected . Note that when UTM coordinates 
    are provided, `xlon` and `ylat` fit ``easting`` and ``northing`` 
    respectively.
    
    Parameters
    -----------
    xlon, ylat : Arraylike 1d or str, str 
       ArrayLike of easting/longitude and arraylike of nothing/latitude. They 
       should be one dimensional. In principle if data is supplied, they must 
       be series.  If `xlon` and `ylat` are given as string values, the 
       `data` must be supplied. xlon and ylat names must be included in the  
       dataframe otherwise an error raises. 
       
    data: pd.DataFrame, 
       Data containing x and y names. Need to be supplied when x and y 
       are given as string names. 
       
    utm_zone: Optional, string
       zone number and 'S' or 'N' e.g. '55S'. Default to the centre point
       of coordinates points in the survey area. It should be a string (##N or ##S)
       in the form of number and North or South hemisphere, 10S or 03N
       
    projection: str, ['utm'|'ll'] 
       The coordinate system in which the data points for the profile is collected. 
       when `mode='soft'`,  the auto-detection will be triggered and find the 
       suitable coordinate system. However, it is recommended to explicitly 
       provide projection when data is in UTM coordinates. 
       Note that if `x` and `y` are composed of value greater than 180 degrees 
       for longitude and 90 degrees for latitude, and method is still in 
       the ``soft` mode, it should be considered as  longitude-latitude ``UTM``
       coordinates system. 
       
    isdeg: bool, default=True 
      By default xlon and xlat are in degree coordinates. If both arguments 
      are given in radians, set to ``False`` instead. 
      
    mode: str , ['soft'|'strict']
      ``strict`` mode does not convert any coordinates system to other at least
      it is explicitly set to `projection` whereas the `soft` does.
      
    extrapolate: bool, default=False 
      In principle, the azimuth is compute between two points. Thus, the number
      of values computed for :math:`N` stations should  be  :math:`N-1`. To fit
      values to match the number of size of the array, `extrapolate` should be 
      ``True``. In that case, the first station holds a <<fake>> azimuth as 
      the closer value computed from interpolation of all azimuths. 
      
    view: bool, default=False, 
       Quick view of the azimuth. It is usefull especially when 
       extrapolate is set to ``True``. 
       
    Return 
    --------
    azim: ArrayLike 
       Azimuth computed from locations. 
       
    Examples 
    ----------
    >>> import gofast as gf 
    >>> from gofast.utils.mathex  import get_azimuth 
    >>> # generate a data from ERP 
    >>> data = gf.make_erp (n_stations =7 ).frame 
    >>> get_azimuth ( data.longitude, data.latitude)
    array([54.575, 54.575, 54.575, 54.575, 54.575, 54.575])
    >>> get_azimuth ( data.longitude, data.latitude, view =True, extrapolate=True)
    array([54.57500007, 54.575     , 54.575     , 54.575     , 54.575     ,
           54.575     , 54.575     ])
    
    """
    from ..site import Location 
    
    mode = str(mode).lower() 
    projection= str(projection).lower()
    extrapolate, view = ellipsis2false (extrapolate, view)

    xlon , ylat = assert_xy_in(xlon , ylat , data = data )
    
    if ( 
            xlon.max() > 180.  and ylat.max() > 90.  
            and projection=='ll' 
            and mode=='soft'
            ): 
        warnings.warn("xlon and ylat arguments are greater than 180 degrees."
                     " we assume the coordinates are UTM. Set explicitly"
                     " projection to ``UTM`` to avoid this warning.")
        projection='utm'
        
    if projection=='utm':
        if utm_zone is None: 
            raise TypeError ("utm_zone cannot be None when projection is UTM.")
            
        ylat , xlon = Location.to_latlon_in(
            xlon, ylat, utm_zone= utm_zone)
        
    if len(xlon) ==1 or len(ylat)==1: 
        msg = "Azimuth computation expects at least two points. Got 1"
        if mode=='soft': 
            warnings.warn(msg) 
            return 0. 
        
        raise TypeError(msg )
    # convert to radian 
    if isdeg: 
        xlon = np.deg2rad (xlon ) ; ylat = np.deg2rad ( ylat)
    
    dx = map (lambda ii: np.cos ( ylat[ii]) * np.sin( ylat [ii+1 ]) - 
        np.sin(ylat[ii]) * np.cos( ylat[ii+1]) * np.cos (xlon[ii+1]- xlon[ii]), 
        range (len(xlon)-1)
        )
    dy = map( lambda ii: np.cos (ylat[ii+1])* np.sin( xlon[ii+1]- xlon[ii]), 
                   range ( len(xlon)-1)
                   )
    # to deg 
    z = np.around ( np.rad2deg ( np.arctan2(list(dx) , list(dy) ) ), 3)  
    azim = z.copy() 
    if extrapolate: 
        # use mean azimum of the total area zone and 
        # recompute the position by interpolation 
        azim = np.hstack ( ( [z.mean(), z ]))
        # reset the interpolare value at the first position
        with warnings.catch_warnings():
            #warnings.filterwarnings(action='ignore', category=OptimizeWarning)
            warnings.simplefilter("ignore")
            azim [0] = scalePosition(azim )[0][0] 
        
    if view: 
        x = np.arange ( len(azim )) 
        fig,  ax = plt.subplots (1, 1, figsize = (10, 4))
        # add Nan to the first position of z 
        z = np.hstack (([np.nan], z )) if extrapolate else z 
       
        ax.plot (x, 
                 azim, 
                 c='#0A4CEE',
                 marker = 'o', 
                 label ='extra-azimuth'
                 ) 
        
        ax.plot (x, 
                z, 
                'ok-', 
                label ='raw azimuth'
                )
        ax.legend ( ) 
        ax.set_xlabel ('x')
        ax.set_ylabel ('y') 

    return azim

def quality_control2(
    ar, 
    tol: float= .5 , 
    return_data=False,
    to_log10: bool =False, 
    return_qco:bool=False 
    )->Tuple[float, ArrayLike]: 
    """
    Check the quality control in the collection of Z or EDI objects. 
    
    Analyse the data in the EDI collection and return the quality control value.
    It indicates how percentage are the data to be representative.
   
    Parameters 
    ----------
    
    ar: Arraylike of (m_samples, n_features)
       Arraylike  two dimensional data.
        
    tol: float, default=.5 
        the tolerance parameter. The value indicates the rate from which the 
        data can be consider as meaningful. Preferably it should be less than
        1 and greater than 0.  Default is ``.5`` means 50 %. Analysis becomes 
        soft with higher `tol` values and severe otherwise. 
        
    return_data: bool, default= False, 
        returns the valid data from up to ``1-tol%`` goodness. 
        
    return qco: bool, default=False, 
       retuns quality control object that wraps all usefull informations after 
       control. The following attributes can be fetched as: 
           
       - rate_: the rate of the quality of the data  
       - component_: The selected component where data is selected for analysis 
         By default used either ``xy`` or ``yx``. 
       - mode_: The :term:`EM` mode. Either the ['TE'|'TM'] modes 
       - freqs_: The valid frequency in the data selected according to the 
         `tol` parameters. Note that if ``interpolate_freq`` is ``True``, it 
         is used instead. 
       - invalid_freqs_: Useless frequency dropped in the data during control 
       - data_: Valid tensor data either in TE or TM mode. 
       
    Returns 
    -------
    Tuple (float  )  or (float, array-like, shape (N, )) or QCo
        - return the quality control value and interpolated frequency if  
         `return_freq`  is set to ``True`` otherwise return the
         only the quality control ratio.
        - return the the quality control object. 
        
    Examples 
    -----------
    >>> import gofast as gf 
    >>> data = gf.fetch_data ('huayuan', samples =20, return_data =True ,
                              key='raw')
    >>> r,= gf.qc (data)
    r
    Out[61]: 0.75
    >>> r, = gf.qc (data, tol=.2 )
    0.75
    >>> r, = gf.qc (data, tol=.1 )
    
    """
    tol = assert_ratio(tol , bounds =(0, 1), exclude_value ='use lower bound',
                         name ='tolerance', in_percent =True )
    # by default , we used the resistivity tensor and error at TE mode.
    # force using the error when resistivity or phase tensors are supplied 
    # compute the ratio of NaN in axis =0 
    nan_sum  =np.nansum(np.isnan(ar), axis =1) 

    rr= np.around ( nan_sum / ar.shape[1] , 2) 
    # print(rr); print(nan_sum) 
    # print(rr[0])
    # print(nan_sum[rr[0]].sum())
    # compute the ratio ck
    # ck = 1. -    rr[np.nonzero(rr)[0]].sum() / (
    #     1 if len(np.nonzero(rr)[0])== 0 else len(np.nonzero(rr)[0])) 
    # ck =  (1. * len(rr) - len(rr[np.nonzero(rr)[0]]) )  / len(rr)
    
    # using np.nonzero(rr) seems deprecated 
    ck = 1 - nan_sum[np.nonzero(rr)[0]].sum() / (
        ar.shape [0] * ar.shape [1]) 
    # ck = 1 - nan_sum[rr[0]].sum() / (
    #     ar.shape [0] * ar.shape [1]) 
    # now consider dirty data where the value is higher 
    # than the tol parameter and safe otherwise. 
    index = reshape (np.argwhere (rr > tol))
    # ar_new = np.delete (rr , index , axis = 0 ) 
    # if return QCobj then block all returns  to True 
    if return_qco: 
        return_data = True 
        
    data =[ np.around (ck, 2) ] 

    if return_data :
        data += [ np.delete ( ar, index , axis =0 )] 
        
    data = tuple (data )
    # make QCO object 
    if return_qco: 
        data = KeyBox( **dict (
            tol=tol, 
            rate_= float(np.around (ck, 2)), 
            data_=  np.delete ( ar, index , axis =0 )
            )
        )
    return data
 
def find_close_position (refarr, arr): 
    """ Get the close item from `arr` in the reference array `refarr`. 
    
    :param arr: array-like 1d, 
        Array to extended with fill value. It should be  shorter than the 
        `refarr`.
        
    :param refarr: array-like- 
        the reference array. It should have a greater length than the
        array `arr`.  
    :return: generator of index of the closest position in  `refarr`.  
    """
    for item in arr : 
        ix = np.argmin (np.abs (refarr - item)) 
        yield ix 
    

def fit_ll(ediObjs, by ='index', method ='strict', distance='cartesian' ): 
    """ Fit EDI by location and reorganize EDI according to the site  
    longitude and latitude coordinates. 
    
    EDIs data are mostly reading in an alphabetically order, so the reoganization  

    according to the location(longitude and latitude) is usefull for distance 
    betwen site computing with a right position at each site.  
    
    :param ediObjs: list of EDI object, composed of a collection of 
        gofast.edi.Edi or pycsamt.core.edi.Edi or mtpy.core.edi objects 
    :type ediObjs: gofast.edi.Edi_Collection 
  
    :param by: ['name'|'ll'|'distance'|'index'|'name'|'dataid'] 
       The kind to sorting EDI files. Default uses the position number 
       included in the EDI-files name.
    :type by: str 
    
    :param method:  ['strict|'naive']. Kind of method to sort the 
        EDI file from longitude, latitude. Default is ``strict``. 
    :type method: str 
    
    :param distance: ['cartesian'|'harvesine']. Use the distance between 
       coordinates points to sort EDI files. Default is ``cartesian`` distance.
    :type distance: str 
    
    :returns: array splitted into ediObjs and Edifiles basenames 
    :rtyple: tuple 
    
    :Example: 
        >>> import numpy as np 
        >>> from gofast.methods.em import EM
        >>> from gofast.utils.coreutils import fit_ll
        >>> edipath ='data/edi_ss' 
        >>> cediObjs = EM().fit (edipath) 
        >>> ediObjs = np.random.permutation(cediObjs.ediObjs) # shuffle the  
        ... # the collection of ediObjs 
        >>> ediObjs, ediObjbname = fit_by_ll(ediObjs) 
        ...

    """
    method= 'strict' if str(method).lower() =='strict' else "naive"
    if method=='strict': 
        return _fit_ll(ediObjs, by = by, distance = distance )
    
    #get the ediObjs+ names in ndarray(len(ediObjs), 2) 
    objnames = np.c_[ediObjs, np.array(
        list(map(lambda obj: os.path.basename(obj.edifile), ediObjs)))]
    lataddlon = np.array (list(map(lambda obj: obj.lat + obj.lon , ediObjs)))
    if len(np.unique ( lataddlon)) < len(ediObjs)//2: 
        # then ignore reorganization and used the 
        # station names. 
        pass 
    else:
        sort_ix = np.argsort(lataddlon) 
        objnames = objnames[sort_ix ]
        
    #ediObjs , objbnames = np.hsplit(objnames, 2) 
    return objnames[:, 0], objnames[:, -1]
   
def _fit_ll(ediObjs, distance='cartes', by = 'index'): 
    """ Fit ediObjs using the `strict method`. 
    
    An isolated part of :func:`gofast.utils.coreutils.fit_by_ll`. 
    """
    # get one obj randomnly and compute distance 
    obj_init = ediObjs[0]
    ref_lat = 34.0522  # Latitude of Los Angeles
    ref_lon = -118.2437 # Longitude of Los Angeles
    
    if str(distance).find ('harves')>=0: 
        distance='harves'
    else: distance='cartes'
    
    # create stations list.
    stations = [ 
        {"name": os.path.basename(obj.edifile), 
         "longitude": obj.lon, 
         "latitude": obj.lat, 
         "obj": obj, 
         "dataid": obj.dataid,  
         # compute distance using cartesian or harversine 
         "distance": _compute_haversine_d (
            ref_lat, ref_lon, obj.lat, obj.lon
            ) if distance =='harves' else np.sqrt (
                ( obj_init.lon -obj.lon)**2 + (obj_init.lat -obj.lat)**2), 
         # check wether there is a position number in the data.
         "index": re.search ('\d+', str(os.path.basename(obj.edifile)),
                            flags=re.IGNORECASE).group() if bool(
                                re.search(r'\d', os.path.basename(obj.edifile)))
                                else float(ii) ,
        } 
        for ii, obj in enumerate (ediObjs) 
        ]
                  
    ll=( 'longitude', 'latitude') 
    
    by = 'index' or str(by ).lower() 
    if ( by.find ('ll')>=0 or by.find ('lonlat')>=0): 
        by ='ll'
    elif  by.find ('latlon')>=0: 
        ll =ll[::-1] # reverse 
    
    # sorted from key
    sorted_stations = sorted (
        stations , key = lambda o: (o[ll[0]], [ll[-1]])  
        if (by =='ll' or by=='latlon')
        else o[by]
             )

    objnames = np.array( list(
        map ( lambda o : o['name'], sorted_stations))) 
    ediObjs = np.array ( list(
        map ( lambda o: o['obj'], sorted_stations)), 
                        dtype =object ) 
    
    return ediObjs, objnames 

def _compute_haversine_d(lat1, lon1, lat2, lon2): 
    """ Sort coordinates using Haversine distance calculus. 
    An isolated part of :func:`gofast.utils.coreutils._fit_by_ll"""
    # get reference_lat and reference lon 
    # get one obj randomnly and compute distance 
    # obj_init = np.random.choice (ediObjs) 
    import math 
    # Define a function to calculate the distance 
    # between two points in kilometers
    # def distance(lat1, lon1, lat2, lon2):
        # Convert degrees to radians
    lat1 = math.radians(lat1)
    lon1 = math.radians(lon1)
    lat2 = math.radians(lat2)
    lon2 = math.radians(lon2)

    # Apply the haversine formula
    dlon = lon2 - lon1
    dlat = lat2 - lat1
    a = math.sin(dlat / 2)**2 + math.cos(lat1) * math.cos(
        lat2) * math.sin(dlon / 2)**2
    c = 2 * math.asin(math.sqrt(a))
    r = 6371 # Earth's radius in kilometers
    
    return c * r
    

def make_ids(arr, prefix =None, how ='py', skip=False): 
    """ Generate auto Id according to the number of given sites. 
    
    :param arr: Iterable object to generate an id site . For instance it can be 
        the array-like or list of EDI object that composed a collection of 
        gofast.edi.Edi object. 
    :type ediObjs: array-like, list or tuple 

    :param prefix: string value to add as prefix of given id. Prefix can be 
        the site name.
    :type prefix: str 
    
    :param how: Mode to index the station. Default is 'Python indexing' i.e. 
        the counting starts by 0. Any other mode will start the counting by 1.
    :type cmode: str 
    
    :param skip: skip the long formatage. the formatage acccording to the 
        number of collected file. 
    :type skip: bool 
    :return: ID number formated 
    :rtype: list 
    
    :Example: 
        >>> import numpy as np 
        >>> from gofast.utils.func_utils import make_ids 
        >>> values = ['edi1', 'edi2', 'edi3'] 
        >>> make_ids (values, 'ix')
        ... ['ix0', 'ix1', 'ix2']
        >>> data = np.random.randn(20)
        >>>  make_ids (data, prefix ='line', how=None)
        ... ['line01','line02','line03', ... , line20] 
        >>> make_ids (data, prefix ='line', how=None, skip =True)
        ... ['line1','line2','line3',..., line20] 
        
    """ 
    fm='{:0' + ('1' if skip else '{}'.format(int(np.log10(len(arr))) + 1)) +'}'
    id_ =[str(prefix) + fm.format(i if how=='py'else i+ 1 ) if prefix is not 
          None else fm.format(i if how=='py'else i+ 1) 
          for i in range(len(arr))] 
    return id_    
    
def show_stats(nedic , nedir, fmtl='~', lenl=77, obj='EDI'): 
    """ Estimate the file successfully read reading over the unread files

    :param nedic: number of input or collected files 
    :param nedir: number of files read sucessfully 
    :param fmt: str to format the stats line 
    :param lenl: length of line denileation."""
    
    def get_obj_len (value):
        """ Control if obj is iterable then take its length """
        try : 
            iter(value)
        except :pass 
        else : value =len(value)
        return value 
    nedic = get_obj_len(nedic)
    nedir = get_obj_len(nedir)
    
    print(fmtl * lenl )
    mesg ='|'.join( ['|{0:<15}{1:^2} {2:<7}',
                     '{3:<15}{4:^2} {5:<7}',
                     '{6:<9}{7:^2} {8:<7}%|'])
    print(mesg.format('Data collected','=',  nedic, f'{obj} success. read',
                      '=', nedir, 'Rate','=', round ((nedir/nedic) *100, 2),
                      2))
    print(fmtl * lenl ) 
    
def station_id (id_, is_index= 'index', how=None, **kws): 
    """ 
    From id get the station  name as input  and return index `id`. 
    Index starts at 0.
    
    :param id_: str, of list of the name of the station or indexes . 
    
    :param is_index: bool 
        considered the given station as a index. so it remove all the letter and
        keep digit as index of each stations. 
        
    :param how: Mode to index the station. Default is 
        'Python indexing' i.e.the counting starts by 0. Any other mode will 
        start the counting by 1. Note that if `is_index` is ``True`` and the 
        param `how` is set to it default value ``py``, the station index should 
        be downgraded to 1. 
        
    :param kws: additionnal keywords arguments from :func:`~.make_ids`.
    
    :return: station index. If the list `id_` is given will return the tuple.
    
    :Example:
        
    >>> from gofast.utils.coreutils import station_id 
    >>> dat1 = ['S13', 's02', 's85', 'pk20', 'posix1256']
    >>> station_id (dat1)
    ... (13, 2, 85, 20, 1256)
    >>> station_id (dat1, how='py')
    ... (12, 1, 84, 19, 1255)
    >>> station_id (dat1, is_index= None, prefix ='site')
    ... ('site1', 'site2', 'site3', 'site4', 'site5')
    >>> dat2 = 1 
    >>> station_id (dat2) # return index like it is
    ... 1
    >>> station_id (dat2, how='py') # considering the index starts from 0
    ... 0
    
    """
    is_iterable =False 
    is_index = str(is_index).lower().strip() 
    isix=True if  is_index in ('true', 'index', 'yes', 'ix') else False 
    
    regex = re.compile(r'\d+', flags=re.IGNORECASE)
    try : 
        iter (id_)
    except : 
        id_= [id_]
    else : is_iterable=True 
    
    #remove all the letter 
    id_= list(map( lambda o: regex.findall(o), list(map(str, id_))))
    # merge the sequences list and for consistency remove emty list or str 
    id_=tuple(filter (None, list(itertools.chain(*id_)))) 
    
    # if considering as Python index return value -1 other wise return index 
    
    id_ = tuple (map(int, np.array(id_, dtype = np.int32)-1)
                 ) if how =='py' else tuple ( map(int, id_)) 
    
    if (np.array(id_) < 0).any(): 
        warnings.warn('Index contains negative values. Be aware that you are'
                      " using a Python indexing. Otherwise turn 'how' argumennt"
                      " to 'None'.")
    if not isix : 
        id_= tuple(make_ids(id_, how= how,  **kws))
        
    if not is_iterable : 
        try: id_ = id_[0]
        except : warnings.warn("The station id is given as a non iterable "
                          "object, but can keep the same format in return.")
        if id_==-1: id_= 0 if how=='py' else id_ + 2 

    return id_

def assert_doi(doi): 
    """
     assert the depth of investigation Depth of investigation converter 

    :param doi: depth of investigation in meters.  If value is given as string 
        following by yhe index suffix of kilometers 'km', value should be 
        converted instead. 
    :type doi: str|float 
    
    :returns doi:value in meter
    :rtype: float
           
    """
    if isinstance (doi, str):
        if doi.find('km')>=0 : 
            try: doi= float(doi.replace('km', '000')) 
            except :TypeError (" Unrecognized value. Expect value in 'km' "
                           f"or 'm' not: {doi!r}")
    try: doi = float(doi)
    except: TypeError ("Depth of investigation must be a float number "
                       "not: {str(type(doi).__name__!r)}")
    return doi

def round_dipole_length(value, round_value =5.): 
    """ 
    small function to graduate dipole length 5 to 5. Goes to be reality and 
    simple computation .
    
    :param value: value of dipole length 
    :type value: float 
    
    :returns: value of dipole length rounded 5 to 5 
    :rtype: float
    """ 
    mm = value % round_value 
    if mm < 3 :return np.around(value - mm)
    elif mm >= 3 and mm < 7 :return np.around(value -mm +round_value) 
    else:return np.around(value - mm +10.)
    
def display_infos(infos, **kws):
    """ Display unique element on list of array infos
    
    :param infos: Iterable object to display. 
    :param header: Change the `header` to other names. 
    
    :Example: 
    >>> from gofast.utils.coreutils import display_infos
    >>> ipts= ['river water', 'fracture zone', 'granite', 'gravel',
         'sedimentary rocks', 'massive sulphide', 'igneous rocks', 
         'gravel', 'sedimentary rocks']
    >>> display_infos('infos= ipts,header='TestAutoRocks', 
                      size =77, inline='~')
    """

    inline =kws.pop('inline', '-')
    size =kws.pop('size', 70)
    header =kws.pop('header', 'Automatic rocks')

    if isinstance(infos, str ): 
        infos =[infos]
        
    infos = list(set(infos))
    print(inline * size )
    mes= '{0}({1:02})'.format(header.capitalize(),
                                  len(infos))
    mes = '{0:^70}'.format(mes)
    print(mes)
    print(inline * size )
    am=''
    for ii in range(len(infos)): 
        if (ii+1) %2 ==0: 
            am = am + '{0:>4}.{1:<30}'.format(ii+1, infos[ii].capitalize())
            print(am)
            am=''
        else: 
            am ='{0:>4}.{1:<30}'.format(ii+1, infos[ii].capitalize())
            if ii ==len(infos)-1: 
                print(am)
    print(inline * size )
    
def numstr2dms(
    sdigit: str,  
    sanitize: bool = True, 
    func: callable = lambda x, *args, **kws: x, 
    args: tuple = (),  
    regex: re.Pattern = re.compile(r'[_#&@!+,;:"\'\s-]\s*', flags=re.IGNORECASE),   
    pattern: str = '[_#&@!+,;:"\'\s-]\s*', 
    return_values: bool = False, 
    **kws
) -> Union[str, Tuple[float, float, float]]: 
    """ Convert numerical digit string to DD:MM:SS
    
    Note that any string digit for Minutes and seconds must be composed
    of two values i.e., the function accepts at least six digits, otherwise an 
    error occurs. For instance, the value between [0-9] must be prefixed by 0 
    beforehand. Here is an example for designating 1 degree-1 min-1 seconds::
        
        sdigit= 1'1'1" --> 01'01'01 or 010101
        
    where ``010101`` is the right arguments for ``111``. 
    
    Parameters
    -----------
    sdigit: str, 
      Digit string composing of unique values. 
    func: Callable, 
      Function uses to parse digit. Function must return string values. 
      Any other values should be converted to str.
      
    args: tuple
      Function `func` positional arguments 
      
    regex: `re` object,  
        Regular expression object. Regex is important to specify the kind
        of data to parse. The default is:: 
            
            >>> import re 
            >>> re.compile(r'[_#&@!+,;:"\'\s-]\s*', flags=re.IGNORECASE) 
            
    pattern: str, default = '[_#&@!+,;:"\'\s-]\s*'
      Specific pattern for sanitizing sdigit. For instance, remove undesirable 
      non-character. 
      
    sanitize: bool, default=True 
       Remove undesirable characters using the default argument of `pattern`
       parameter. 
       
    return_values: bool, default=False, 
       Return the DD:MM:SS into a tuple of (DD, MM, SS).
    
    Returns 
    -------
    sdigit/tuple: str, tuple 
      DD:MM:SS or tuple of (DD, MM, SS)
      
    Examples
    --------
    >>> numstr2dms("1134132.08")
    '113:41:32.08'
    >>> numstr2dms("13'41'32.08")
    '13:41:32.08'
    >>> numstr2dms("11:34:13:2.08", return_values=True)
    (113.0, 41.0, 32.08)
    """
    # Remove any character from the string digit
    sdigit = str(sdigit)
    
    if sanitize: 
        sdigit = re.sub(pattern, "", sdigit, flags=re.IGNORECASE)
        
    try:
        float(sdigit)
    except ValueError:
        raise ValueError(f"Wrong value. Expects a string-digit or digit. Got {sdigit!r}")

    if callable(func): 
        sdigit = func(sdigit, *args, **kws)
        
    # In the case there is'
    decimal = '0'
    # Remove decimal
    sdigit_list = sdigit.split(".")
    
    if len(sdigit_list) == 2: 
        sdigit, decimal = sdigit_list
        
    if len(sdigit) < 6: 
        raise ValueError(f"DMS expects at least six digits (DD:MM:SS). Got {sdigit!r}")
        
    sec, sdigit = sdigit[-2:], sdigit[:-2]
    mm, sdigit = sdigit[-2:], sdigit[:-2]
    deg = sdigit  # The remaining part
    # Concatenate second decimal 
    sec += f".{decimal}" 
    
    return tuple(map(float, [deg, mm, sec])) if return_values \
        else ':'.join([deg, mm, sec])
        
        
def projection_validator (X, Xt=None, columns =None ):
    """ Retrieve x, y coordinates of a datraframe ( X, Xt ) from columns 
    names or indexes. 
    
    If X or Xt are given as arrays, `columns` may hold integers from 
    selecting the the coordinates 'x' and 'y'. 
    
    Parameters 
    ---------
    X:  Ndarray ( M x N matrix where ``M=m-samples``, & ``N=n-features``)
        training set; Denotes data that is observed at training and prediction 
        time, used as independent variables in learning. The notation 
        is uppercase to denote that it is ordinarily a matrix. When a matrix, 
        each sample may be represented by a feature vector, or a vector of 
        precomputed (dis)similarity with each training sample. 

    Xt: Ndarray ( M x N matrix where ``M=m-samples``, & ``N=n-features``)
        Shorthand for "test set"; data that is observed at testing and 
        prediction time, used as independent variables in learning. The 
        notation is uppercase to denote that it is ordinarily a matrix.
    columns: list of str or index, optional 
        columns is usefull when a dataframe is given  with a dimension size 
        greater than 2. If such data is passed to `X` or `Xt`, columns must
        hold the name to consider as 'easting', 'northing' when UTM 
        coordinates are given or 'latitude' , 'longitude' when latlon are 
        given. 
        If dimension size is greater than 2 and columns is None , an error 
        will raises to prevent the user to provide the index for 'y' and 'x' 
        coordinated retrieval. 
      
    Returns 
    -------
    ( x, y, xt, yt ), (xname, yname, xtname, ytname), Tuple of coordinate 
        arrays and coordinate labels 
 
    """
    # initialize arrays and names 
    init_none = [None for i in range (4)]
    x,y, xt, yt = init_none
    xname,yname, xtname, ytname = init_none 
    
    m="{0} must be an iterable object, not {1!r}"
    ms= ("{!r} is given while columns are not supplied. set the list of "
        " feature names or indexes to fetch 'x' and 'y' coordinate arrays." )
    
    # validate X if X is np.array or dataframe 
    X =_assert_all_types(X, np.ndarray, pd.DataFrame ) 
    
    if Xt is not None: 
        # validate Xt if Xt is np.array or dataframe 
        Xt = _assert_all_types(Xt, np.ndarray, pd.DataFrame)
        
    if columns is not None: 
        if isinstance (columns, str): 
            columns = str2columns(columns )
        
        if not is_iterable(columns): 
            raise ValueError(m.format('columns', type(columns).__name__))
        
        columns = list(columns) + [ None for i in range (5)]
        xname , yname, xtname, ytname , *_= columns 

    if isinstance(X, pd.DataFrame):
        x, xname, y, yname = _validate_columns(X, [xname, yname])
        
    elif isinstance(X, np.ndarray):
        x, y = _is_valid_coordinate_arrays (X, xname, yname )    
        
        
    if isinstance (Xt, pd.DataFrame) :
        # the test set holds the same feature names
        # as the train set 
        if xtname is None: 
            xtname = xname
        if ytname is None: 
            ytname = yname 
            
        xt, xtname, yt, ytname = _validate_columns(Xt, [xname, yname])

    elif isinstance(Xt, np.ndarray):
        
        if xtname is None: 
            xtname = xname
        if ytname is None: 
            ytname = yname 
            
        xt, yt = _is_valid_coordinate_arrays (Xt, xtname, ytname , 'test')
        
    if (x is None) or (y is None): 
        raise ValueError (ms.format('X'))
    if Xt is not None: 
        if (xt is None) or (yt is None): 
            warnings.warn (ms.format('Xt'))

    return  (x, y , xt, yt ) , (
        xname, yname, xtname, ytname ) 
    
def _validate_columns0 (df, xni, yni ): 
    """ Validate the feature name  in the dataframe using either the 
    string litteral name of the index position in the columns.
    
    :param df: pandas.DataFrame- Dataframe with feature names as columns. 
    :param xni: str, int- feature name  or position index in the columns for 
        x-coordinate 
    :param yni: str, int- feature name  or position index in the columns for 
        y-coordinate 
    
    :returns: (x, ni) Tuple of (pandas.Series, and names) for x and y 
        coordinates respectively.
    
    """
    def _r (ni): 
        if isinstance(ni, str): # feature name
            exist_features(df, ni ) 
            s = df[ni]  
        elif isinstance (ni, (int, float)):# feature index
            s= df.iloc[:, int(ni)] 
            ni = s.name 
        return s, ni 
        
    xs , ys = [None, None ]
    if df.ndim ==1: 
        raise ValueError ("Expect a dataframe of two dimensions, got '1'")
        
    elif df.shape[1]==2: 
       warnings.warn("columns are not specify while array has dimension"
                     "equals to 2. Expect indexes 0 and 1 for (x, y)"
                     "coordinates respectively.")
       xni= df.iloc[:, 0].name 
       yni= df.iloc[:, 1].name 
    else: 
        ms = ("The matrix of features is greater than 2. Need column names or"
              " indexes to  retrieve the 'x' and 'y' coordinate arrays." ) 
        e =' Only {!r} is given.' 
        me=''
        if xni is not None: 
            me =e.format(xni)
        if yni is not None: 
            me=e.format(yni)
           
        if (xni is None) or (yni is None ): 
            raise ValueError (ms + me)
            
    xs, xni = _r (xni) ;  ys, yni = _r (yni)
  
    return xs, xni , ys, yni 

def _validate_array_indexer (arr, index): 
    """ Select the appropriate coordinates (x,y) arrays from indexes.  
    
    Index is used  to retrieve the array of (x, y) coordinates if dimension 
    of `arr` is greater than 2. Since we expect x, y coordinate for projecting 
    coordinates, 1-d  array `X` is not acceptable. 
    
    :param arr: ndarray (n_samples, n_features) - if nfeatures is greater than 
        2 , indexes is needed to fetch the x, y coordinates . 
    :param index: int, index to fetch x, and y coordinates in multi-dimension
        arrays. 
    :returns: arr- x or y coordinates arrays. 

    """
    if arr.ndim ==1: 
        raise ValueError ("Expect an array of two dimensions.")
    if not isinstance (index, (float, int)): 
        raise ValueError("index is needed to coordinate array with "
                         "dimension greater than 2.")
        
    return arr[:, int (index) ]

def _is_valid_coordinate_arrays (arr, xind, yind, ptype ='train'): 
    """ Check whether array is suitable for projecting i.e. whether 
    x and y (both coordinates) can be retrived from `arr`.
    
    :param arr: ndarray (n_samples, n_features) - if nfeatures is greater than 
        2 , indexes is needed to fetch the x, y coordinates . 
        
    :param xind: int, index to fetch x-coordinate in multi-dimension
        arrays. 
    :param yind: int, index to fetch y-coordinate in multi-dimension
        arrays
    :param ptype: str, default='train', specify whether the array passed is 
        training or test sets. 
    :returns: (x, y)- array-like of x and y coordinates. 
    
    """
    xn, yn =('x', 'y') if ptype =='train' else ('xt', 'yt') 
    if arr.ndim ==1: 
        raise ValueError ("Expect an array of two dimensions.")
        
    elif arr.shape[1] ==2 : 
        x, y = arr[:, 0], arr[:, 1]
        
    else :
        msg=("The matrix of features is greater than 2; Need index to  "
             " retrieve the {!r} coordinate array in param 'column'.")
        
        if xind is None: 
            raise ValueError(msg.format(xn))
        else : x = _validate_array_indexer(arr, xind)
        if yind is None : 
            raise ValueError(msg.format(yn))
        else : y = _validate_array_indexer(arr, yind)
        
    return x, y <|MERGE_RESOLUTION|>--- conflicted
+++ resolved
@@ -193,6 +193,9 @@
         ``'temporal_shift'``, ``'clustered_negatives'``,
         ``'environmental_similarity'``, ``'elevation_based'``,
         and ``'hybrid'``.
+        
+        See more in :ref:`User Guide <user_guide>`.
+        
     gauge_data : pandas.DataFrame, optional
         Reference data for gauge-based or hybrid strategies.
     elevation_data : pandas.DataFrame, optional
@@ -238,17 +241,17 @@
     --------
     >>> from gofast.utils.spatial_utils import gen_negative_samples_plus
     >>> import pandas as pd
-    >>> df_example = pd.DataFrame({
+    >>> df_example = pd.DataFrame({{
     ...     "longitude": [10.1, 10.2, 10.3],
     ...     "latitude":  [45.1, 45.2, 45.3],
     ...     "feature":   [3.4, 2.1, 6.7],
     ...     "target":    [1, 1, 1]
-    ... })
-    >>> gauge_data = pd.DataFrame({
+    ... }})
+    >>> gauge_data = pd.DataFrame({{
     ...     'gauge_id': ['G1', 'G2', 'G3'],
     ...     'latitude': np.random.uniform(24.0, 25.0, 3),
     ...     'longitude': np.random.uniform(113.0, 114.0, 3)
-    ... })
+    ... }})
     >>> # Generate random global negatives
     >>> result = gen_negative_samples_plus(
     ...     df_example,
@@ -1129,32 +1132,6 @@
            (https://www.ngs.noaa.gov/).
     """
     # Validate input and columns
-<<<<<<< HEAD
-    exist_features(
-        df,
-        features=target_col,
-        name=f"Target '{target_col}'"
-    )
-
-    feature_cols = columns_manager(feature_cols)
-    spatial_cols = columns_manager(spatial_cols)
-    lon_col, lat_col = spatial_cols
-   
-    check_spatial_columns(df, spatial_cols=spatial_cols)
-    exist_features(
-        df,
-        features=spatial_cols,
-        name="Spatial columns"
-    )
-    neg_feature_range= validate_length_range(
-        neg_feature_range, 
-        param_name="neg_feature_range"
-    )
-    num_neg_per_pos= validate_positive_integer(
-        num_neg_per_pos, 
-        "num_neg_per_pos", 
-    )
-=======
     checked_values = _validate_negative_sampling (
         df=df, 
         target_col=target_col, 
@@ -1170,7 +1147,6 @@
      ) = checked_values  
     
     lon_col, lat_col = spatial_cols 
->>>>>>> 712aeb8c
     
     # Check GeoPandas
     HAS_GPD = False
